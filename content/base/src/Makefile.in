#
# ***** BEGIN LICENSE BLOCK *****
# Version: MPL 1.1/GPL 2.0/LGPL 2.1
#
# The contents of this file are subject to the Mozilla Public License Version
# 1.1 (the "License"); you may not use this file except in compliance with
# the License. You may obtain a copy of the License at
# http://www.mozilla.org/MPL/
#
# Software distributed under the License is distributed on an "AS IS" basis,
# WITHOUT WARRANTY OF ANY KIND, either express or implied. See the License
# for the specific language governing rights and limitations under the
# License.
#
# The Original Code is mozilla.org code.
#
# The Initial Developer of the Original Code is
# Netscape Communications Corporation.
# Portions created by the Initial Developer are Copyright (C) 1998
# the Initial Developer. All Rights Reserved.
#
# Contributor(s):
#
# Alternatively, the contents of this file may be used under the terms of
# either of the GNU General Public License Version 2 or later (the "GPL"),
# or the GNU Lesser General Public License Version 2.1 or later (the "LGPL"),
# in which case the provisions of the GPL or the LGPL are applicable instead
# of those above. If you wish to allow use of your version of this file only
# under the terms of either the GPL or the LGPL, and not to allow others to
# use your version of this file under the terms of the MPL, indicate your
# decision by deleting the provisions above and replace them with the notice
# and other provisions required by the GPL or the LGPL. If you do not delete
# the provisions above, a recipient may use your version of this file under
# the terms of any one of the MPL, the GPL or the LGPL.
#
# ***** END LICENSE BLOCK *****

DEPTH		= ../../..
topsrcdir	= @top_srcdir@
srcdir		= @srcdir@
VPATH		= @srcdir@

include $(DEPTH)/config/autoconf.mk

MODULE		= content
LIBRARY_NAME	= gkconbase_s
LIBXUL_LIBRARY	= 1



EXPORTS		= \
		nsAtomListUtils.h \
		nsAttrName.h \
		nsContentList.h \
		nsGkAtomList.h \
		nsGkAtoms.h \
		nsNodeInfoManager.h \
		nsPropertyTable.h \
		nsScriptLoader.h \
		nsStubDocumentObserver.h \
		nsStubImageDecoderObserver.h \
		nsStubMutationObserver.h \
		nsTextFragment.h \
		mozAutoDocUpdate.h \
		$(NULL)

EXPORTS_NAMESPACES = mozilla/dom

EXPORTS_mozilla/dom = \
  Link.h \
  $(NULL)

CPPSRCS		= \
		mozSanitizingSerializer.cpp \
		nsAtomListUtils.cpp \
		nsAttrAndChildArray.cpp \
		nsAttrValue.cpp \
		nsCCUncollectableMarker.cpp \
		nsCommentNode.cpp \
		nsContentAreaDragDrop.cpp \
		nsContentIterator.cpp \
		nsContentList.cpp \
		nsContentPolicy.cpp \
		nsContentSink.cpp \
		nsContentUtils.cpp \
		nsCopySupport.cpp \
		nsCrossSiteListenerProxy.cpp \
		nsCSPService.cpp \
		nsDataDocumentContentPolicy.cpp \
		nsDOMAttribute.cpp \
		nsDOMAttributeMap.cpp \
		nsDOMDocumentType.cpp \
		nsDOMFile.cpp \
		nsDOMFileReader.cpp \
		nsDOMLists.cpp \
		nsDOMParser.cpp \
		nsDOMSerializer.cpp \
		nsDOMTokenList.cpp \
		nsDocument.cpp \
		nsDocumentEncoder.cpp \
		nsDocumentFragment.cpp \
		nsFrameLoader.cpp \
		nsFormData.cpp \
		nsGenConImageContent.cpp \
		nsGenericDOMDataNode.cpp \
		nsGenericElement.cpp \
		nsGkAtoms.cpp \
		nsHTMLContentSerializer.cpp \
		nsImageLoadingContent.cpp \
		nsLineBreaker.cpp \
		nsLoadListenerProxy.cpp \
		nsMappedAttributeElement.cpp \
		nsMappedAttributes.cpp \
		nsNameSpaceManager.cpp \
		nsNoDataProtocolContentPolicy.cpp \
		nsNodeInfo.cpp \
		nsNodeInfoManager.cpp \
		nsNodeIterator.cpp \
		nsNodeUtils.cpp \
		nsObjectLoadingContent.cpp \
		nsParserUtils.cpp \
		nsPlainTextSerializer.cpp \
		nsPropertyTable.cpp \
		nsRange.cpp \
		nsReferencedElement.cpp \
		nsScriptElement.cpp \
		nsScriptEventManager.cpp \
		nsScriptLoader.cpp \
		nsStubDocumentObserver.cpp \
		nsStubImageDecoderObserver.cpp \
		nsStubMutationObserver.cpp \
		nsStyledElement.cpp \
		nsStyleLinkElement.cpp \
		nsSyncLoadService.cpp \
		nsTextFragment.cpp \
		nsTextNode.cpp \
		nsTraversal.cpp \
		nsTreeWalker.cpp \
		nsXHTMLContentSerializer.cpp \
		nsXMLContentSerializer.cpp \
		nsXMLHttpRequest.cpp \
		nsXMLNameSpaceMap.cpp \
		Link.cpp \
<<<<<<< HEAD
		nsFrameMessageManager.cpp \
=======
		nsFileDataProtocolHandler.cpp \
>>>>>>> 8520b6f0
		$(NULL)

GQI_SRCS = contentbase.gqi

# we don't want the shared lib, but we want to force the creation of a
# static lib.
FORCE_STATIC_LIB = 1

EXTRA_COMPONENTS = \
		$(srcdir)/nsBadCertHandler.js \
		contentSecurityPolicy.js \
		$(NULL)

EXTRA_JS_MODULES = \
		CSPUtils.jsm \
		$(NULL)

include $(topsrcdir)/config/config.mk
include $(topsrcdir)/ipc/chromium/chromium-config.mk
include $(topsrcdir)/config/rules.mk

INCLUDES	+= \
		-I$(srcdir)/../../events/src \
		-I$(srcdir)/../../xml/content/src \
		-I$(srcdir)/../../../layout/xul/base/src \
		-I$(srcdir)/../../xul/content/src \
		-I$(srcdir)/../../html/content/src \
		-I$(srcdir)/../../base/src \
		-I$(srcdir)/../../xbl/src \
		-I$(srcdir)/../../../layout/generic \
		-I$(srcdir)/../../../layout/style \
		-I$(srcdir)/../../../dom/base \
		-I$(srcdir)/../../xml/document/src \
		-I$(topsrcdir)/xpcom/io \
		-I$(topsrcdir)/dom/ipc \
		$(NULL)

DEFINES += -D_IMPL_NS_LAYOUT<|MERGE_RESOLUTION|>--- conflicted
+++ resolved
@@ -141,11 +141,8 @@
 		nsXMLHttpRequest.cpp \
 		nsXMLNameSpaceMap.cpp \
 		Link.cpp \
-<<<<<<< HEAD
 		nsFrameMessageManager.cpp \
-=======
 		nsFileDataProtocolHandler.cpp \
->>>>>>> 8520b6f0
 		$(NULL)
 
 GQI_SRCS = contentbase.gqi
