/* -*- Mode: C++; tab-width: 8; indent-tabs-mode: nil; c-basic-offset: 4 -*- */
/* ***** BEGIN LICENSE BLOCK *****
 * Version: MPL 1.1/GPL 2.0/LGPL 2.1
 *
 * The contents of this file are subject to the Mozilla Public License Version
 * 1.1 (the "License"); you may not use this file except in compliance with
 * the License. You may obtain a copy of the License at
 * http://www.mozilla.org/MPL/
 *
 * Software distributed under the License is distributed on an "AS IS" basis,
 * WITHOUT WARRANTY OF ANY KIND, either express or implied. See the License
 * for the specific language governing rights and limitations under the
 * License.
 *
 * The Original Code is mozilla.org code.
 *
 * The Initial Developer of the Original Code is
 *   Mozilla Foundation
 * Portions created by the Initial Developer are Copyright (C) 2008
 * the Initial Developer. All Rights Reserved.
 *
 * Contributor(s):
 *   Jason Orendorff <jorendorff@mozilla.com>
 *
 * Alternatively, the contents of this file may be used under the terms of
 * either of the GNU General Public License Version 2 or later (the "GPL"),
 * or the GNU Lesser General Public License Version 2.1 or later (the "LGPL"),
 * in which case the provisions of the GPL or the LGPL are applicable instead
 * of those above. If you wish to allow use of your version of this file only
 * under the terms of either the GPL or the LGPL, and not to allow others to
 * use your version of this file under the terms of the MPL, indicate your
 * decision by deleting the provisions above and replace them with the notice
 * and other provisions required by the GPL or the LGPL. If you do not delete
 * the provisions above, a recipient may use your version of this file under
 * the terms of any one of the MPL, the GPL or the LGPL.
 *
 * ***** END LICENSE BLOCK ***** */

#include "mozilla/Util.h"

#include "jsapi.h"
#include "jscntxt.h"  /* for error messages */
#include "nsCOMPtr.h"
#include "xpcprivate.h"
#include "XPCInlines.h"
#include "XPCQuickStubs.h"
#include "XPCWrapper.h"

using namespace mozilla;

static inline QITableEntry *
GetOffsets(nsISupports *identity, XPCWrappedNativeProto* proto)
{
    QITableEntry* offsets = proto ? proto->GetOffsets() : nsnull;
    if (!offsets) {
        static NS_DEFINE_IID(kThisPtrOffsetsSID, NS_THISPTROFFSETS_SID);
        identity->QueryInterface(kThisPtrOffsetsSID, (void**)&offsets);
    }
    return offsets;
}

static inline QITableEntry *
GetOffsetsFromSlimWrapper(JSObject *obj)
{
    NS_ASSERTION(IS_SLIM_WRAPPER(obj), "What kind of object is this?");
    return GetOffsets(static_cast<nsISupports*>(xpc_GetJSPrivate(obj)),
                      GetSlimWrapperProto(obj));
}

static const xpc_qsHashEntry *
LookupEntry(PRUint32 tableSize, const xpc_qsHashEntry *table, const nsID &iid)
{
    size_t i;
    const xpc_qsHashEntry *p;

    i = iid.m0 % tableSize;
    do
    {
        p = table + i;
        if (p->iid.Equals(iid))
            return p;
        i = p->chain;
    } while (i != XPC_QS_NULL_INDEX);
    return nsnull;
}

static const xpc_qsHashEntry *
LookupInterfaceOrAncestor(PRUint32 tableSize, const xpc_qsHashEntry *table,
                          const nsID &iid)
{
    const xpc_qsHashEntry *entry = LookupEntry(tableSize, table, iid);
    if (!entry) {
        /*
         * On a miss, we have to search for every interface the object
         * supports, including ancestors.
         */
        nsCOMPtr<nsIInterfaceInfo> info;
        if (NS_FAILED(nsXPConnect::GetXPConnect()->GetInfoForIID(&iid, getter_AddRefs(info))))
            return nsnull;

        const nsIID *piid;
        for (;;) {
            nsCOMPtr<nsIInterfaceInfo> parent;
            if (NS_FAILED(info->GetParent(getter_AddRefs(parent))) ||
                !parent ||
                NS_FAILED(parent->GetIIDShared(&piid))) {
                break;
            }
            entry = LookupEntry(tableSize, table, *piid);
            if (entry)
                break;
            info.swap(parent);
        }
    }
    return entry;
}

// Apply |op| to |obj|, |id|, and |vp|. If |op| is a setter, treat the assignment as lenient.
template<typename Op>
static inline JSBool ApplyPropertyOp(JSContext *cx, Op op, JSObject *obj, jsid id, jsval *vp);

template<>
inline JSBool
ApplyPropertyOp<JSPropertyOp>(JSContext *cx, JSPropertyOp op, JSObject *obj, jsid id, jsval *vp)
{
    return op(cx, obj, id, vp);
}

template<>
inline JSBool
ApplyPropertyOp<JSStrictPropertyOp>(JSContext *cx, JSStrictPropertyOp op, JSObject *obj,
                                    jsid id, jsval *vp)
{
    return op(cx, obj, id, true, vp);
}

template<typename Op>
static JSBool
PropertyOpForwarder(JSContext *cx, uintN argc, jsval *vp)
{
    // Layout:
    //   this = our this
    //   property op to call = callee reserved slot 0
    //   name of the property = callee reserved slot 1

    JSObject *callee = JSVAL_TO_OBJECT(JS_CALLEE(cx, vp));
    JSObject *obj = JS_THIS_OBJECT(cx, vp);
    if (!obj)
<<<<<<< HEAD
        return JS_FALSE;

    jsval v = js::GetFunctionNativeReserved(callee, 0);

    JSObject *ptrobj = JSVAL_TO_OBJECT(v);
    Op *popp = static_cast<Op *>(JS_GetPrivate(cx, ptrobj));

    v = js::GetFunctionNativeReserved(callee, 1);
=======
        return false;
    jsval v;

    if (!JS_GetReservedSlot(cx, callee, 0, &v))
        return false;
    JSObject *ptrobj = JSVAL_TO_OBJECT(v);
    Op *popp = static_cast<Op *>(JS_GetPrivate(cx, ptrobj));

    if (!JS_GetReservedSlot(cx, callee, 1, &v))
        return false;
>>>>>>> 165a6cd7

    jsval argval = (argc > 0) ? JS_ARGV(cx, vp)[0] : JSVAL_VOID;
    jsid id;
    if (!JS_ValueToId(cx, argval, &id))
        return false;
    JS_SET_RVAL(cx, vp, argval);
    return ApplyPropertyOp<Op>(cx, *popp, obj, id, vp);
}

static void
PointerFinalize(JSContext *cx, JSObject *obj)
{
    JSPropertyOp *popp = static_cast<JSPropertyOp *>(JS_GetPrivate(cx, obj));
    delete popp;
}

static JSClass
PointerHolderClass = {
    "Pointer", JSCLASS_HAS_PRIVATE,
    JS_PropertyStub, JS_PropertyStub, JS_PropertyStub, JS_StrictPropertyStub,
    JS_EnumerateStub, JS_ResolveStub, JS_ConvertStub, PointerFinalize,
    JSCLASS_NO_OPTIONAL_MEMBERS
};

template<typename Op>
static JSObject *
GeneratePropertyOp(JSContext *cx, JSObject *obj, jsid id, uintN argc, Op pop)
{
    // The JS engine provides two reserved slots on function objects for
    // XPConnect to use. Use them to stick the necessary info here.
    JSFunction *fun =
        js::NewFunctionByIdWithReserved(cx, PropertyOpForwarder<Op>, argc, 0, obj, id);
    if (!fun)
        return false;

    JSObject *funobj = JS_GetFunctionObject(fun);

    js::AutoObjectRooter tvr(cx, funobj);

    // Unfortunately, we cannot guarantee that Op is aligned. Use a
    // second object to work around this.
    JSObject *ptrobj = JS_NewObject(cx, &PointerHolderClass, nsnull, funobj);
    if (!ptrobj)
        return false;
    Op *popp = new Op;
    if (!popp)
        return false;
    *popp = pop;
    JS_SetPrivate(cx, ptrobj, popp);

    js::SetFunctionNativeReserved(funobj, 0, OBJECT_TO_JSVAL(ptrobj));
    js::SetFunctionNativeReserved(funobj, 1, js::IdToJsval(id));
    return funobj;
}

static JSBool
ReifyPropertyOps(JSContext *cx, JSObject *obj, jsid id, uintN orig_attrs,
                 JSPropertyOp getter, JSStrictPropertyOp setter,
                 JSObject **getterobjp, JSObject **setterobjp)
{
    // Generate both getter and setter and stash them in the prototype.
    jsval roots[2] = { JSVAL_NULL, JSVAL_NULL };
    js::AutoArrayRooter tvr(cx, ArrayLength(roots), roots);

    uintN attrs = JSPROP_SHARED | (orig_attrs & JSPROP_ENUMERATE);
    JSObject *getterobj;
    if (getter) {
        getterobj = GeneratePropertyOp(cx, obj, id, 0, getter);
        if (!getterobj)
            return false;
        roots[0] = OBJECT_TO_JSVAL(getterobj);
        attrs |= JSPROP_GETTER;
    } else
        getterobj = nsnull;

    JSObject *setterobj;
    if (setter) {
        setterobj = GeneratePropertyOp(cx, obj, id, 1, setter);
        if (!setterobj)
            return false;
        roots[1] = OBJECT_TO_JSVAL(setterobj);
        attrs |= JSPROP_SETTER;
    } else
        setterobj = nsnull;

    if (getterobjp)
        *getterobjp = getterobj;
    if (setterobjp)
        *setterobjp = setterobj;
    return JS_DefinePropertyById(cx, obj, id, JSVAL_VOID,
                                 JS_DATA_TO_FUNC_PTR(JSPropertyOp, getterobj),
                                 JS_DATA_TO_FUNC_PTR(JSStrictPropertyOp, setterobj),
                                 attrs);
}

static JSBool
LookupGetterOrSetter(JSContext *cx, JSBool wantGetter, uintN argc, jsval *vp)
{
    XPC_QS_ASSERT_CONTEXT_OK(cx);

    if (argc == 0) {
        JS_SET_RVAL(cx, vp, JSVAL_VOID);
        return true;
    }

    JSObject *obj = JS_THIS_OBJECT(cx, vp);
    if (!obj)
        return false;

    jsval idval = JS_ARGV(cx, vp)[0];
    jsid id;
    JSPropertyDescriptor desc;
    if (!JS_ValueToId(cx, idval, &id) ||
        !JS_GetPropertyDescriptorById(cx, obj, id, JSRESOLVE_QUALIFIED, &desc))
        return false;

    // No property at all means no getters or setters possible.
    if (!desc.obj) {
        JS_SET_RVAL(cx, vp, JSVAL_VOID);
        return true;
    }

    // Inline obj_lookup[GS]etter here.
    if (wantGetter) {
        if (desc.attrs & JSPROP_GETTER) {
            JS_SET_RVAL(cx, vp,
                        OBJECT_TO_JSVAL(JS_FUNC_TO_DATA_PTR(JSObject *, desc.getter)));
            return true;
        }
    } else {
        if (desc.attrs & JSPROP_SETTER) {
            JS_SET_RVAL(cx, vp,
                        OBJECT_TO_JSVAL(JS_FUNC_TO_DATA_PTR(JSObject *, desc.setter)));
            return true;
        }
    }

    // Since XPConnect doesn't use JSPropertyOps in any other contexts,
    // ensuring that we have an XPConnect prototype object ensures that
    // we are only going to expose quickstubbed properties to script.
    // Also be careful not to overwrite existing properties!

    if (!JSID_IS_STRING(id) ||
        !IS_PROTO_CLASS(js::GetObjectClass(desc.obj)) ||
        (desc.attrs & (JSPROP_GETTER | JSPROP_SETTER)) ||
        !(desc.getter || desc.setter) ||
        desc.setter == js::GetObjectJSClass(desc.obj)->setProperty) {
        JS_SET_RVAL(cx, vp, JSVAL_VOID);
        return true;
    }

    JSObject *getterobj, *setterobj;
    if (!ReifyPropertyOps(cx, desc.obj, id, desc.attrs, desc.getter, desc.setter,
                          &getterobj, &setterobj)) {
        return false;
    }

    JSObject *wantedobj = wantGetter ? getterobj : setterobj;
    jsval v = wantedobj ? OBJECT_TO_JSVAL(wantedobj) : JSVAL_VOID;
    JS_SET_RVAL(cx, vp, v);
    return true;
}

static JSBool
SharedLookupGetter(JSContext *cx, uintN argc, jsval *vp)
{
    return LookupGetterOrSetter(cx, true, argc, vp);
}

static JSBool
SharedLookupSetter(JSContext *cx, uintN argc, jsval *vp)
{
    return LookupGetterOrSetter(cx, false, argc, vp);
}

static JSBool
DefineGetterOrSetter(JSContext *cx, uintN argc, JSBool wantGetter, jsval *vp)
{
    uintN attrs;
    JSBool found;
    JSPropertyOp getter;
    JSStrictPropertyOp setter;
    JSObject *obj2;
    jsval v;
    jsid id;

    XPC_QS_ASSERT_CONTEXT_OK(cx);
    JSObject *obj = JS_THIS_OBJECT(cx, vp);
    if (!obj)
        return false;
    JSNative forward = wantGetter ? js::obj_defineGetter : js::obj_defineSetter;
    jsval idval = (argc >= 1) ? JS_ARGV(cx, vp)[0] : JSVAL_VOID;
    if (!JSVAL_IS_STRING(idval))
        return forward(cx, argc, vp);

    if (!JS_ValueToId(cx, idval, &id) ||
        !JS_LookupPropertyWithFlagsById(cx, obj, id,
                                        JSRESOLVE_QUALIFIED, &obj2, &v) ||
        (obj2 &&
         !JS_GetPropertyAttrsGetterAndSetterById(cx, obj2, id, &attrs,
                                                 &found, &getter, &setter)))
        return false;

    // The property didn't exist, already has a getter or setter, or is not
    // our property, then just forward now.
    if (!obj2 ||
        (attrs & (JSPROP_GETTER | JSPROP_SETTER)) ||
        !(getter || setter) ||
        !IS_PROTO_CLASS(js::GetObjectClass(obj2)))
        return forward(cx, argc, vp);

    // Reify the getter and setter...
    if (!ReifyPropertyOps(cx, obj2, id, attrs, getter, setter, nsnull, nsnull))
        return false;

    return forward(cx, argc, vp);
}

static JSBool
SharedDefineGetter(JSContext *cx, uintN argc, jsval *vp)
{
    return DefineGetterOrSetter(cx, argc, true, vp);
}

static JSBool
SharedDefineSetter(JSContext *cx, uintN argc, jsval *vp)
{
    return DefineGetterOrSetter(cx, argc, false, vp);
}


JSBool
xpc_qsDefineQuickStubs(JSContext *cx, JSObject *proto, uintN flags,
                       PRUint32 ifacec, const nsIID **interfaces,
                       PRUint32 tableSize, const xpc_qsHashEntry *table)
{
    /*
     * Walk interfaces in reverse order to behave like XPConnect when a
     * feature is defined in more than one of the interfaces.
     *
     * XPCNativeSet::FindMethod returns the first matching feature it finds,
     * searching the interfaces forward.  Here, definitions toward the
     * front of 'interfaces' overwrite those toward the back.
     */
    bool definedProperty = false;
    for (uint32 i = ifacec; i-- != 0;) {
        const nsID &iid = *interfaces[i];
        const xpc_qsHashEntry *entry =
            LookupInterfaceOrAncestor(tableSize, table, iid);

        if (entry) {
            for (;;) {
                // Define quick stubs for attributes.
                const xpc_qsPropertySpec *ps = entry->properties;
                if (ps) {
                    for (; ps->name; ps++) {
                        definedProperty = true;
                        if (!JS_DefineProperty(cx, proto, ps->name, JSVAL_VOID,
                                               ps->getter, ps->setter,
                                               flags | JSPROP_SHARED))
                            return false;
                    }
                }

                // Define quick stubs for methods.
                const xpc_qsFunctionSpec *fs = entry->functions;
                if (fs) {
                    for (; fs->name; fs++) {
                        if (!JS_DefineFunction(cx, proto, fs->name,
                                               reinterpret_cast<JSNative>(fs->native),
                                               fs->arity, flags))
                            return false;
                    }
                }

                // Next.
                size_t j = entry->parentInterface;
                if (j == XPC_QS_NULL_INDEX)
                    break;
                entry = table + j;
            }
        }
    }

    static JSFunctionSpec getterfns[] = {
        JS_FN("__lookupGetter__", SharedLookupGetter, 1, 0),
        JS_FN("__lookupSetter__", SharedLookupSetter, 1, 0),
        JS_FN("__defineGetter__", SharedDefineGetter, 2, 0),
        JS_FN("__defineSetter__", SharedDefineSetter, 2, 0),
        JS_FS_END
    };

    if (definedProperty && !JS_DefineFunctions(cx, proto, getterfns))
        return false;

    return true;
}

JSBool
xpc_qsThrow(JSContext *cx, nsresult rv)
{
    XPCThrower::Throw(rv, cx);
    return false;
}

/**
 * Get the interface name and member name (for error messages).
 *
 * We could instead have each quick stub pass its name to the error-handling
 * functions, as that name is statically known.  But that would be redundant;
 * the information is handy at runtime anyway.  Also, this code often produces
 * a more specific error message, e.g. "[nsIDOMHTMLDocument.appendChild]"
 * rather than "[nsIDOMNode.appendChild]".
 */
static void
GetMemberInfo(JSObject *obj, jsid memberId, const char **ifaceName)
{
    // Get the interface name.  From DefinePropertyIfFound (in
    // xpcwrappednativejsops.cpp) and XPCThrower::Verbosify.
    //
    // We could instead make the quick stub could pass in its interface name,
    // but this code often produces a more specific error message, e.g.
    *ifaceName = "Unknown";

    NS_ASSERTION(IS_WRAPPER_CLASS(js::GetObjectClass(obj)) ||
                 js::GetObjectClass(obj) == &XPC_WN_Tearoff_JSClass,
                 "obj must be a wrapper");
    XPCWrappedNativeProto *proto;
    if (IS_SLIM_WRAPPER(obj)) {
        proto = GetSlimWrapperProto(obj);
    } else {
        XPCWrappedNative *wrapper = (XPCWrappedNative *) js::GetObjectPrivate(obj);
        proto = wrapper->GetProto();
    }
    if (proto) {
        XPCNativeSet *set = proto->GetSet();
        if (set) {
            XPCNativeMember *member;
            XPCNativeInterface *iface;

            if (set->FindMember(memberId, &member, &iface))
                *ifaceName = iface->GetNameString();
        }
    }
}

static void
GetMethodInfo(JSContext *cx, jsval *vp, const char **ifaceNamep, jsid *memberIdp)
{
    JSObject *funobj = JSVAL_TO_OBJECT(JS_CALLEE(cx, vp));
    NS_ASSERTION(JS_ObjectIsFunction(cx, funobj),
                 "JSNative callee should be Function object");
    JSString *str = JS_GetFunctionId(JS_GetObjectFunction(funobj));
    jsid methodId = str ? INTERNED_STRING_TO_JSID(cx, str) : JSID_VOID;
    GetMemberInfo(JSVAL_TO_OBJECT(vp[1]), methodId, ifaceNamep);
    *memberIdp = methodId;
}

static JSBool
ThrowCallFailed(JSContext *cx, nsresult rv,
                const char *ifaceName, jsid memberId, const char *memberName)
{
    /* Only one of memberId or memberName should be given. */
    JS_ASSERT(JSID_IS_VOID(memberId) != !memberName);

    // From XPCThrower::ThrowBadResult.
    char* sz;
    const char* format;
    const char* name;

    /*
     *  If there is a pending exception when the native call returns and
     *  it has the same error result as returned by the native call, then
     *  the native call may be passing through an error from a previous JS
     *  call. So we'll just throw that exception into our JS.
     */
    if (XPCThrower::CheckForPendingException(rv, cx))
        return false;

    // else...

    if (!nsXPCException::NameAndFormatForNSResult(NS_ERROR_XPC_NATIVE_RETURNED_FAILURE, nsnull, &format) ||
        !format) {
        format = "";
    }

    JSAutoByteString memberNameBytes;
    if (!memberName) {
        memberName = JSID_IS_STRING(memberId)
                     ? memberNameBytes.encode(cx, JSID_TO_STRING(memberId))
                     : "unknown";
    }
    if (nsXPCException::NameAndFormatForNSResult(rv, &name, nsnull)
        && name) {
        sz = JS_smprintf("%s 0x%x (%s) [%s.%s]",
                         format, rv, name, ifaceName, memberName);
    } else {
        sz = JS_smprintf("%s 0x%x [%s.%s]",
                         format, rv, ifaceName, memberName);
    }

    XPCThrower::BuildAndThrowException(cx, rv, sz);

    if (sz)
        JS_smprintf_free(sz);

    return false;
}

JSBool
xpc_qsThrowGetterSetterFailed(JSContext *cx, nsresult rv, JSObject *obj,
                              jsid memberId)
{
    const char *ifaceName;
    GetMemberInfo(obj, memberId, &ifaceName);
    return ThrowCallFailed(cx, rv, ifaceName, memberId, NULL);
}

JSBool
xpc_qsThrowMethodFailed(JSContext *cx, nsresult rv, jsval *vp)
{
    const char *ifaceName;
    jsid memberId;
    GetMethodInfo(cx, vp, &ifaceName, &memberId);
    return ThrowCallFailed(cx, rv, ifaceName, memberId, NULL);
}

JSBool
xpc_qsThrowMethodFailedWithCcx(XPCCallContext &ccx, nsresult rv)
{
    ThrowBadResult(rv, ccx);
    return false;
}

void
xpc_qsThrowMethodFailedWithDetails(JSContext *cx, nsresult rv,
                                   const char *ifaceName,
                                   const char *memberName)
{
    ThrowCallFailed(cx, rv, ifaceName, JSID_VOID, memberName);
}

static void
ThrowBadArg(JSContext *cx, nsresult rv, const char *ifaceName,
            jsid memberId, const char *memberName, uintN paramnum)
{
    /* Only one memberId or memberName should be given. */
    JS_ASSERT(JSID_IS_VOID(memberId) != !memberName);

    // From XPCThrower::ThrowBadParam.
    char* sz;
    const char* format;

    if (!nsXPCException::NameAndFormatForNSResult(rv, nsnull, &format))
        format = "";

    JSAutoByteString memberNameBytes;
    if (!memberName) {
        memberName = JSID_IS_STRING(memberId)
                     ? memberNameBytes.encode(cx, JSID_TO_STRING(memberId))
                     : "unknown";
    }
    sz = JS_smprintf("%s arg %u [%s.%s]",
                     format, (unsigned int) paramnum, ifaceName, memberName);

    XPCThrower::BuildAndThrowException(cx, rv, sz);

    if (sz)
        JS_smprintf_free(sz);
}

void
xpc_qsThrowBadArg(JSContext *cx, nsresult rv, jsval *vp, uintN paramnum)
{
    const char *ifaceName;
    jsid memberId;
    GetMethodInfo(cx, vp, &ifaceName, &memberId);
    ThrowBadArg(cx, rv, ifaceName, memberId, NULL, paramnum);
}

void
xpc_qsThrowBadArgWithCcx(XPCCallContext &ccx, nsresult rv, uintN paramnum)
{
    XPCThrower::ThrowBadParam(rv, paramnum, ccx);
}

void
xpc_qsThrowBadArgWithDetails(JSContext *cx, nsresult rv, uintN paramnum,
                             const char *ifaceName, const char *memberName)
{
    ThrowBadArg(cx, rv, ifaceName, JSID_VOID, memberName, paramnum);
}

void
xpc_qsThrowBadSetterValue(JSContext *cx, nsresult rv,
                          JSObject *obj, jsid propId)
{
    const char *ifaceName;
    GetMemberInfo(obj, propId, &ifaceName);
    ThrowBadArg(cx, rv, ifaceName, propId, NULL, 0);
}

JSBool
xpc_qsGetterOnlyPropertyStub(JSContext *cx, JSObject *obj, jsid id, JSBool strict, jsval *vp)
{
    return JS_ReportErrorFlagsAndNumber(cx,
                                        JSREPORT_WARNING | JSREPORT_STRICT |
                                        JSREPORT_STRICT_MODE_ERROR,
                                        js_GetErrorMessage, NULL,
                                        JSMSG_GETTER_ONLY);
}

xpc_qsDOMString::xpc_qsDOMString(JSContext *cx, jsval v, jsval *pval,
                                 StringificationBehavior nullBehavior,
                                 StringificationBehavior undefinedBehavior)
{
    typedef implementation_type::char_traits traits;
    // From the T_DOMSTRING case in XPCConvert::JSData2Native.
    JSString *s = InitOrStringify<traits>(cx, v, pval, nullBehavior,
                                          undefinedBehavior);
    if (!s)
        return;

    size_t len;
    const jschar *chars = JS_GetStringCharsZAndLength(cx, s, &len);
    if (!chars) {
        mValid = false;
        return;
    }

    new(mBuf) implementation_type(chars, len);
    mValid = true;
}

xpc_qsACString::xpc_qsACString(JSContext *cx, jsval v, jsval *pval,
                               StringificationBehavior nullBehavior,
                               StringificationBehavior undefinedBehavior)
{
    typedef implementation_type::char_traits traits;
    // From the T_CSTRING case in XPCConvert::JSData2Native.
    JSString *s = InitOrStringify<traits>(cx, v, pval, nullBehavior,
                                          undefinedBehavior);
    if (!s)
        return;

    size_t len = JS_GetStringEncodingLength(cx, s);
    if (len == size_t(-1)) {
        mValid = false;
        return;
    }

    JSAutoByteString bytes(cx, s);
    if (!bytes) {
        mValid = false;
        return;
    }

    new(mBuf) implementation_type(bytes.ptr(), len);
    mValid = true;
}

xpc_qsAUTF8String::xpc_qsAUTF8String(JSContext *cx, jsval v, jsval *pval)
{
    typedef nsCharTraits<PRUnichar> traits;
    // From the T_UTF8STRING  case in XPCConvert::JSData2Native.
    JSString *s = InitOrStringify<traits>(cx, v, pval, eNull, eNull);
    if (!s)
        return;

    size_t len;
    const PRUnichar *chars = JS_GetStringCharsZAndLength(cx, s, &len);
    if (!chars) {
        mValid = false;
        return;
    }

    new(mBuf) implementation_type(chars, len);
    mValid = true;
}

static nsresult
getNative(nsISupports *idobj,
          QITableEntry* entries,
          JSObject *obj,
          const nsIID &iid,
          void **ppThis,
          nsISupports **pThisRef,
          jsval *vp)
{
    // Try using the QITableEntry to avoid the extra AddRef and Release.
    if (entries) {
        for (QITableEntry* e = entries; e->iid; e++) {
            if (e->iid->Equals(iid)) {
                *ppThis = (char*) idobj + e->offset - entries[0].offset;
                *vp = OBJECT_TO_JSVAL(obj);
                *pThisRef = nsnull;
                return NS_OK;
            }
        }
    }

    nsresult rv = idobj->QueryInterface(iid, ppThis);
    *pThisRef = static_cast<nsISupports*>(*ppThis);
    if (NS_SUCCEEDED(rv))
        *vp = OBJECT_TO_JSVAL(obj);
    return rv;
}

inline nsresult
getNativeFromWrapper(JSContext *cx,
                     XPCWrappedNative *wrapper,
                     const nsIID &iid,
                     void **ppThis,
                     nsISupports **pThisRef,
                     jsval *vp)
{
    return getNative(wrapper->GetIdentityObject(), wrapper->GetOffsets(),
                     wrapper->GetFlatJSObject(), iid, ppThis, pThisRef, vp);
}


nsresult
getWrapper(JSContext *cx,
           JSObject *obj,
           JSObject *callee,
           XPCWrappedNative **wrapper,
           JSObject **cur,
           XPCWrappedNativeTearOff **tearoff)
{
    if (XPCWrapper::IsSecurityWrapper(obj) &&
        !(obj = XPCWrapper::Unwrap(cx, obj))) {
        return NS_ERROR_XPC_SECURITY_MANAGER_VETO;
    }

    *cur = obj;
    *tearoff = nsnull;

    *wrapper =
        XPCWrappedNative::GetWrappedNativeOfJSObject(cx, obj, callee, cur,
                                                     tearoff);

    return NS_OK;
}

nsresult
castNative(JSContext *cx,
           XPCWrappedNative *wrapper,
           JSObject *cur,
           XPCWrappedNativeTearOff *tearoff,
           const nsIID &iid,
           void **ppThis,
           nsISupports **pThisRef,
           jsval *vp,
           XPCLazyCallContext *lccx)
{
    if (wrapper) {
        nsresult rv = getNativeFromWrapper(cx,wrapper, iid, ppThis, pThisRef,
                                           vp);

        if (lccx && NS_SUCCEEDED(rv))
            lccx->SetWrapper(wrapper, tearoff);

        if (rv != NS_ERROR_NO_INTERFACE)
            return rv;
    } else if (cur) {
        nsISupports *native;
        QITableEntry *entries;
        if (IS_SLIM_WRAPPER(cur)) {
            native = static_cast<nsISupports*>(xpc_GetJSPrivate(cur));
            entries = GetOffsetsFromSlimWrapper(cur);
        } else {
            NS_ABORT_IF_FALSE(mozilla::dom::binding::instanceIsProxy(cur),
                              "what kind of wrapper is this?");
            native = static_cast<nsISupports*>(js::GetProxyPrivate(cur).toPrivate());
            entries = nsnull;
        }

        if (NS_SUCCEEDED(getNative(native, entries, cur, iid, ppThis, pThisRef, vp))) {
            if (lccx) {
                // This only matters for unwrapping of this objects, so we
                // shouldn't end up here for the new DOM bindings.
                NS_ABORT_IF_FALSE(IS_SLIM_WRAPPER(cur),
                                  "what kind of wrapper is this?");
                lccx->SetWrapper(cur);
            }

            return NS_OK;
        }
    }

    *pThisRef = nsnull;
    return NS_ERROR_XPC_BAD_OP_ON_WN_PROTO;
}

JSBool
xpc_qsUnwrapThisFromCcxImpl(XPCCallContext &ccx,
                            const nsIID &iid,
                            void **ppThis,
                            nsISupports **pThisRef,
                            jsval *vp)
{
    nsISupports *native = ccx.GetIdentityObject();
    if (!native)
        return xpc_qsThrow(ccx.GetJSContext(), NS_ERROR_XPC_HAS_BEEN_SHUTDOWN);

    nsresult rv = getNative(native, GetOffsets(native, ccx.GetProto()),
                            ccx.GetFlattenedJSObject(), iid, ppThis, pThisRef,
                            vp);
    if (NS_FAILED(rv))
        return xpc_qsThrow(ccx.GetJSContext(), rv);
    return true;
}

JSObject*
xpc_qsUnwrapObj(jsval v, nsISupports **ppArgRef, nsresult *rv)
{
    if (JSVAL_IS_VOID(v) || JSVAL_IS_NULL(v)) {
        *ppArgRef = nsnull;
        *rv = NS_OK;
        return nsnull;
    }

    if (!JSVAL_IS_OBJECT(v)) {
        *ppArgRef = nsnull;
        *rv = ((JSVAL_IS_INT(v) && JSVAL_TO_INT(v) == 0)
               ? NS_ERROR_XPC_BAD_CONVERT_JS_ZERO_ISNOT_NULL
               : NS_ERROR_XPC_BAD_CONVERT_JS);
        return nsnull;
    }

    *rv = NS_OK;
    return JSVAL_TO_OBJECT(v);
}

nsresult
xpc_qsUnwrapArgImpl(JSContext *cx,
                    jsval v,
                    const nsIID &iid,
                    void **ppArg,
                    nsISupports **ppArgRef,
                    jsval *vp)
{
    nsresult rv;
    JSObject *src = xpc_qsUnwrapObj(v, ppArgRef, &rv);
    if (!src) {
        *ppArg = nsnull;

        return rv;
    }

    XPCWrappedNative *wrapper;
    XPCWrappedNativeTearOff *tearoff;
    JSObject *obj2;
    if (mozilla::dom::binding::instanceIsProxy(src)) {
        wrapper = nsnull;
        obj2 = src;
    } else {
        rv = getWrapper(cx, src, nsnull, &wrapper, &obj2, &tearoff);
        NS_ENSURE_SUCCESS(rv, rv);
    }

    if (wrapper || obj2) {
        if (NS_FAILED(castNative(cx, wrapper, obj2, tearoff, iid, ppArg,
                                 ppArgRef, vp, nsnull)))
            return NS_ERROR_XPC_BAD_CONVERT_JS;
        return NS_OK;
    }
    // else...
    // Slow path.

    // XXX E4X breaks the world. Don't try wrapping E4X objects!
    // This hack can be removed (or changed accordingly) when the
    // DOM <-> E4X bindings are complete, see bug 270553
    if (JS_TypeOfValue(cx, OBJECT_TO_JSVAL(src)) == JSTYPE_XML) {
        *ppArgRef = nsnull;
        return NS_ERROR_XPC_BAD_CONVERT_JS;
    }

    // Try to unwrap a slim wrapper.
    nsISupports *iface;
    if (XPCConvert::GetISupportsFromJSObject(src, &iface)) {
        if (!iface || NS_FAILED(iface->QueryInterface(iid, ppArg))) {
            *ppArgRef = nsnull;
            return NS_ERROR_XPC_BAD_CONVERT_JS;
        }

        *ppArgRef = static_cast<nsISupports*>(*ppArg);
        return NS_OK;
    }

    // Create the ccx needed for quick stubs.
    XPCCallContext ccx(JS_CALLER, cx);
    if (!ccx.IsValid()) {
        *ppArgRef = nsnull;
        return NS_ERROR_XPC_BAD_CONVERT_JS;
    }

    nsRefPtr<nsXPCWrappedJS> wrappedJS;
    rv = nsXPCWrappedJS::GetNewOrUsed(ccx, src, iid, nsnull,
                                      getter_AddRefs(wrappedJS));
    if (NS_FAILED(rv) || !wrappedJS) {
        *ppArgRef = nsnull;
        return rv;
    }

    // We need to go through the QueryInterface logic to make this return
    // the right thing for the various 'special' interfaces; e.g.
    // nsIPropertyBag. We must use AggregatedQueryInterface in cases where
    // there is an outer to avoid nasty recursion.
    rv = wrappedJS->QueryInterface(iid, ppArg);
    if (NS_SUCCEEDED(rv)) {
        *ppArgRef = static_cast<nsISupports*>(*ppArg);
        *vp = OBJECT_TO_JSVAL(wrappedJS->GetJSObject());
    }
    return rv;
}

JSBool
xpc_qsJsvalToCharStr(JSContext *cx, jsval v, JSAutoByteString *bytes)
{
    JSString *str;

    JS_ASSERT(!bytes->ptr());
    if (JSVAL_IS_STRING(v)) {
        str = JSVAL_TO_STRING(v);
    } else if (JSVAL_IS_VOID(v) || JSVAL_IS_NULL(v)) {
        return true;
    } else {
        if (!(str = JS_ValueToString(cx, v)))
            return false;
    }
    return !!bytes->encode(cx, str);
}

JSBool
xpc_qsJsvalToWcharStr(JSContext *cx, jsval v, jsval *pval, const PRUnichar **pstr)
{
    JSString *str;

    if (JSVAL_IS_STRING(v)) {
        str = JSVAL_TO_STRING(v);
    } else if (JSVAL_IS_VOID(v) || JSVAL_IS_NULL(v)) {
        *pstr = NULL;
        return true;
    } else {
        if (!(str = JS_ValueToString(cx, v)))
            return false;
        *pval = STRING_TO_JSVAL(str);  // Root the new string.
    }

    const jschar *chars = JS_GetStringCharsZ(cx, str);
    if (!chars)
        return false;

    *pstr = static_cast<const PRUnichar *>(chars);
    return true;
}

JSBool
xpc_qsStringToJsval(JSContext *cx, nsString &str, jsval *rval)
{
    // From the T_DOMSTRING case in XPCConvert::NativeData2JS.
    if (str.IsVoid()) {
        *rval = JSVAL_NULL;
        return true;
    }

    nsStringBuffer* sharedBuffer;
    jsval jsstr = XPCStringConvert::ReadableToJSVal(cx, str, &sharedBuffer);
    if (JSVAL_IS_NULL(jsstr))
        return false;
    *rval = jsstr;
    if (sharedBuffer) {
        // The string was shared but ReadableToJSVal didn't addref it.
        // Move the ownership from str to jsstr.
        str.ForgetSharedBuffer();
    }
    return true;
}

JSBool
xpc_qsStringToJsstring(JSContext *cx, nsString &str, JSString **rval)
{
    // From the T_DOMSTRING case in XPCConvert::NativeData2JS.
    if (str.IsVoid()) {
        *rval = nsnull;
        return true;
    }

    nsStringBuffer* sharedBuffer;
    jsval jsstr = XPCStringConvert::ReadableToJSVal(cx, str, &sharedBuffer);
    if (JSVAL_IS_NULL(jsstr))
        return false;
    *rval = JSVAL_TO_STRING(jsstr);
    if (sharedBuffer) {
        // The string was shared but ReadableToJSVal didn't addref it.
        // Move the ownership from str to jsstr.
        str.ForgetSharedBuffer();
    }
    return true;
}

JSBool
xpc_qsXPCOMObjectToJsval(XPCLazyCallContext &lccx, qsObjectHelper &aHelper,
                         const nsIID *iid, XPCNativeInterface **iface,
                         jsval *rval)
{
    NS_PRECONDITION(iface, "Who did that and why?");

    // From the T_INTERFACE case in XPCConvert::NativeData2JS.
    // This is one of the slowest things quick stubs do.

    JSContext *cx = lccx.GetJSContext();

    // XXX The OBJ_IS_NOT_GLOBAL here is not really right. In
    // fact, this code is depending on the fact that the
    // global object will not have been collected, and
    // therefore this NativeInterface2JSObject will not end up
    // creating a new XPCNativeScriptableShared.

    nsresult rv;
    if (!XPCConvert::NativeInterface2JSObject(lccx, rval, nsnull,
                                              aHelper, iid, iface,
                                              true, OBJ_IS_NOT_GLOBAL, &rv)) {
        // I can't tell if NativeInterface2JSObject throws JS exceptions
        // or not.  This is a sloppy stab at the right semantics; the
        // method really ought to be fixed to behave consistently.
        if (!JS_IsExceptionPending(cx))
            xpc_qsThrow(cx, NS_FAILED(rv) ? rv : NS_ERROR_UNEXPECTED);
        return false;
    }

#ifdef DEBUG
    JSObject* jsobj = JSVAL_TO_OBJECT(*rval);
    if (jsobj && !js::GetObjectParent(jsobj))
        NS_ASSERTION(js::GetObjectClass(jsobj)->flags & JSCLASS_IS_GLOBAL,
                     "Why did we recreate this wrapper?");
#endif

    return true;
}

JSBool
xpc_qsVariantToJsval(XPCLazyCallContext &lccx,
                     nsIVariant *p,
                     jsval *rval)
{
    // From the T_INTERFACE case in XPCConvert::NativeData2JS.
    // Error handling is in XPCWrappedNative::CallMethod.
    if (p) {
        nsresult rv;
        JSBool ok = XPCVariant::VariantDataToJS(lccx, p, &rv, rval);
        if (!ok)
            xpc_qsThrow(lccx.GetJSContext(), rv);
        return ok;
    }
    *rval = JSVAL_NULL;
    return true;
}

#ifdef DEBUG
void
xpc_qsAssertContextOK(JSContext *cx)
{
    XPCPerThreadData *thread = XPCPerThreadData::GetData(cx);
    XPCJSContextStack* stack = thread->GetJSContextStack();

    JSContext* topJSContext = nsnull;
    nsresult rv = stack->Peek(&topJSContext);
    NS_ASSERTION(NS_SUCCEEDED(rv), "XPCJSContextStack::Peek failed");

    // This is what we're actually trying to assert here.
    NS_ASSERTION(cx == topJSContext, "wrong context on XPCJSContextStack!");

    NS_ASSERTION(XPCPerThreadData::IsMainThread(cx),
                 "XPConnect quick stub called on non-main thread");
}
#endif<|MERGE_RESOLUTION|>--- conflicted
+++ resolved
@@ -146,8 +146,7 @@
     JSObject *callee = JSVAL_TO_OBJECT(JS_CALLEE(cx, vp));
     JSObject *obj = JS_THIS_OBJECT(cx, vp);
     if (!obj)
-<<<<<<< HEAD
-        return JS_FALSE;
+        return false;
 
     jsval v = js::GetFunctionNativeReserved(callee, 0);
 
@@ -155,18 +154,6 @@
     Op *popp = static_cast<Op *>(JS_GetPrivate(cx, ptrobj));
 
     v = js::GetFunctionNativeReserved(callee, 1);
-=======
-        return false;
-    jsval v;
-
-    if (!JS_GetReservedSlot(cx, callee, 0, &v))
-        return false;
-    JSObject *ptrobj = JSVAL_TO_OBJECT(v);
-    Op *popp = static_cast<Op *>(JS_GetPrivate(cx, ptrobj));
-
-    if (!JS_GetReservedSlot(cx, callee, 1, &v))
-        return false;
->>>>>>> 165a6cd7
 
     jsval argval = (argc > 0) ? JS_ARGV(cx, vp)[0] : JSVAL_VOID;
     jsid id;
