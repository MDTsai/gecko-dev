--- conflicted
+++ resolved
@@ -235,40 +235,15 @@
             }
         }
 
-        /*
-         * At worst, we can cache sprop (a nice speedup), but caching the slot
-         * is better. If setting, we cache sprop instead of sprop->slot even if
-         * sprop has no setter, so the js_Interpret JSOP_SETNAME/JSOP_SETPROP
-         * code can optimize for two fast-path cases.
-         */
-        vword = SPROP_TO_PCVAL(sprop);
-        if (SPROP_HAS_STUB_GETTER(sprop) &&
+        /* If getting a value via a stub getter, we can cache the slot. */
+        if (!(cs->format & JOF_SET) &&
+            SPROP_HAS_STUB_GETTER(sprop) &&
             SPROP_HAS_VALID_SLOT(sprop, scope)) {
-            if (!(cs->format & JOF_SET)) {
-                /* If getting a value via a stub getter, we can cache the slot. */
-                vword = SLOT_TO_PCVAL(sprop->slot);
-            } else {
-                JSScript *script = cx->fp->script;
-
-                /*
-                 * If executing a global script with declared vars, memoize
-                 * any undeclared global variables created by assignment.
-                 */
-                if (script->ngvars &&
-                    JOF_OPTYPE(*cx->fp->regs->pc) == JOF_ATOM &&
-                    JOF_OPMODE(*cx->fp->regs->pc) == JOF_NAME &&
-                    SPROP_HAS_STUB_SETTER(sprop)) {
-                    jsatomid index = GET_INDEX(cx->fp->regs->pc);
-
-                    if (index < script->ngvars) {
-                        JS_ASSERT_IF(!JSVAL_IS_NULL(cx->fp->vars[index]),
-                                     JSVAL_IS_INT(cx->fp->vars[index]) &&
-                                     (uint32) JSVAL_TO_INT(cx->fp->vars[index])
-                                     == sprop->slot);
-                        cx->fp->vars[index] = INT_TO_JSVAL(sprop->slot);
-                    }
-                }
-            }
+            /* Great, let's cache sprop's slot and use it on cache hit. */
+            vword = SLOT_TO_PCVAL(sprop->slot);
+        } else {
+            /* Best we can do is to cache sprop (still a nice speedup). */
+            vword = SPROP_TO_PCVAL(sprop);
         }
     } while (0);
 
@@ -2760,7 +2735,6 @@
         }                                                                     \
     JS_END_MACRO
 
-<<<<<<< HEAD
 #define BRANCH(n)                                                             \
     JS_BEGIN_MACRO                                                            \
         regs.pc += n;                                                         \
@@ -2771,8 +2745,6 @@
         op = (JSOp) *regs.pc;                                                 \
         DO_OP();                                                              \
     JS_END_MACRO
-=======
->>>>>>> caae2534
 
     /*
      * From this point control must flow through the label exit.
@@ -4068,12 +4040,8 @@
                             LOCKED_OBJ_SET_SLOT(obj, slot, rval);
                             JS_UNLOCK_OBJ(cx, obj);
                             PUSH_OPND(rtmp);
-<<<<<<< HEAD
-                            DO_NEXT_OP(JSOP_INCNAME_LENGTH);
-=======
                             len = JSOP_INCNAME_LENGTH;
                             DO_NEXT_OP(len);
->>>>>>> caae2534
                         }
                     }
                     JS_UNLOCK_OBJ(cx, obj2);
