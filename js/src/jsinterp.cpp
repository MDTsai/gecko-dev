/* -*- Mode: C++; tab-width: 4; indent-tabs-mode: nil; c-basic-offset: 4 -*-
 * vim: set ts=4 sw=4 et tw=99:
 *
 * ***** BEGIN LICENSE BLOCK *****
 * Version: MPL 1.1/GPL 2.0/LGPL 2.1
 *
 * The contents of this file are subject to the Mozilla Public License Version
 * 1.1 (the "License"); you may not use this file except in compliance with
 * the License. You may obtain a copy of the License at
 * http://www.mozilla.org/MPL/
 *
 * Software distributed under the License is distributed on an "AS IS" basis,
 * WITHOUT WARRANTY OF ANY KIND, either express or implied. See the License
 * for the specific language governing rights and limitations under the
 * License.
 *
 * The Original Code is Mozilla Communicator client code, released
 * March 31, 1998.
 *
 * The Initial Developer of the Original Code is
 * Netscape Communications Corporation.
 * Portions created by the Initial Developer are Copyright (C) 1998
 * the Initial Developer. All Rights Reserved.
 *
 * Contributor(s):
 *
 * Alternatively, the contents of this file may be used under the terms of
 * either of the GNU General Public License Version 2 or later (the "GPL"),
 * or the GNU Lesser General Public License Version 2.1 or later (the "LGPL"),
 * in which case the provisions of the GPL or the LGPL are applicable instead
 * of those above. If you wish to allow use of your version of this file only
 * under the terms of either the GPL or the LGPL, and not to allow others to
 * use your version of this file under the terms of the MPL, indicate your
 * decision by deleting the provisions above and replace them with the notice
 * and other provisions required by the GPL or the LGPL. If you do not delete
 * the provisions above, a recipient may use your version of this file under
 * the terms of any one of the MPL, the GPL or the LGPL.
 *
 * ***** END LICENSE BLOCK ***** */

/*
 * JavaScript bytecode interpreter.
 */
#include <stdio.h>
#include <string.h>
#include <math.h>
#include "jstypes.h"
#include "jsutil.h"
#include "jsprf.h"
#include "jsapi.h"
#include "jsarray.h"
#include "jsatom.h"
#include "jsbool.h"
#include "jscntxt.h"
#include "jsdate.h"
#include "jsversion.h"
#include "jsdbgapi.h"
#include "jsfun.h"
#include "jsgc.h"
#include "jsgcmark.h"
#include "jsinterp.h"
#include "jsiter.h"
#include "jslock.h"
#include "jsnum.h"
#include "jsobj.h"
#include "jsopcode.h"
#include "jspropertycache.h"
#include "jsscope.h"
#include "jsscript.h"
#include "jsstr.h"
#include "jslibmath.h"

#include "frontend/BytecodeEmitter.h"
#ifdef JS_METHODJIT
#include "methodjit/MethodJIT.h"
#include "methodjit/Logging.h"
#endif
#include "ion/Ion.h"
#include "vm/Debugger.h"

#include "jsatominlines.h"
#include "jsinferinlines.h"
#include "jsinterpinlines.h"
#include "jsobjinlines.h"
#include "jsopcodeinlines.h"
#include "jsprobes.h"
#include "jspropertycacheinlines.h"
#include "jsscopeinlines.h"
#include "jsscriptinlines.h"
#include "jstypedarrayinlines.h"

#include "vm/Stack-inl.h"
#include "vm/String-inl.h"

#if JS_HAS_XML_SUPPORT
#include "jsxml.h"
#endif

#include "jsautooplen.h"

#if defined(JS_METHODJIT) && defined(JS_MONOIC)
#include "methodjit/MonoIC.h"
#endif

using namespace js;
using namespace js::gc;
using namespace js::types;

/*
 * We can't determine in advance which local variables can live on the stack and
 * be freed when their dynamic scope ends, and which will be closed over and
 * need to live in the heap.  So we place variables on the stack initially, note
 * when they are closed over, and copy those that are out to the heap when we
 * leave their dynamic scope.
 *
 * The bytecode compiler produces a tree of block objects accompanying each
 * JSScript representing those lexical blocks in the script that have let-bound
 * variables associated with them.  These block objects are never modified, and
 * never become part of any function's scope chain.  Their parent slots point to
 * the innermost block that encloses them, or are NULL in the outermost blocks
 * within a function or in eval or global code.
 *
 * When we are in the static scope of such a block, blockChain points to its
 * compiler-allocated block object; otherwise, it is NULL.
 *
 * scopeChain is the current scope chain, including 'call' and 'block' objects
 * for those function calls and lexical blocks whose static scope we are
 * currently executing in, and 'with' objects for with statements; the chain is
 * typically terminated by a global object.  However, as an optimization, the
 * young end of the chain omits block objects we have not yet cloned.  To create
 * a closure, we clone the missing blocks from blockChain (which is always
 * current), place them at the head of scopeChain, and use that for the
 * closure's scope chain.  If we never close over a lexical block, we never
 * place a mutable clone of it on scopeChain.
 *
 * This lazy cloning is implemented in GetScopeChain, which is also used in
 * some other cases --- entering 'with' blocks, for example.
 */
JSObject *
js::GetScopeChain(JSContext *cx, StackFrame *fp)
{
    StaticBlockObject *sharedBlock = fp->maybeBlockChain();

    if (!sharedBlock) {
        /*
         * Don't force a call object for a lightweight function call, but do
         * insist that there is a call object for a heavyweight function call.
         */
        JS_ASSERT_IF(fp->isNonEvalFunctionFrame() && fp->fun()->isHeavyweight(),
                     fp->hasCallObj());
        return &fp->scopeChain();
    }

    /*
     * We have one or more lexical scopes to reflect into fp->scopeChain, so
     * make sure there's a call object at the current head of the scope chain,
     * if this frame is a call frame.
     *
     * Also, identify the innermost compiler-allocated block we needn't clone.
     */
    JSObject *limitBlock, *limitClone;
    if (fp->isNonEvalFunctionFrame() && !fp->hasCallObj()) {
        JS_ASSERT_IF(fp->scopeChain().isClonedBlock(), fp->scopeChain().getPrivate() != fp);
        if (!CallObject::createForFunction(cx, fp))
            return NULL;

        /* We know we must clone everything on blockChain. */
        limitBlock = limitClone = NULL;
    } else {
        /*
         * scopeChain includes all blocks whose static scope we're within that
         * have already been cloned.  Find the innermost such block.  Its
         * prototype should appear on blockChain; we'll clone blockChain up
         * to, but not including, that prototype.
         */
        limitClone = &fp->scopeChain();
        while (limitClone->isWith())
            limitClone = &limitClone->asWith().enclosingScope();
        JS_ASSERT(limitClone);

        /*
         * It may seem like we don't know enough about limitClone to be able
         * to just grab its prototype as we do here, but it's actually okay.
         *
         * If limitClone is a block object belonging to this frame, then its
         * prototype is the innermost entry in blockChain that we have already
         * cloned, and is thus the place to stop when we clone below.
         *
         * Otherwise, there are no blocks for this frame on scopeChain, and we
         * need to clone the whole blockChain.  In this case, limitBlock can
         * point to any object known not to be on blockChain, since we simply
         * loop until we hit limitBlock or NULL.  If limitClone is a block, it
         * isn't a block from this function, since blocks can't be nested
         * within themselves on scopeChain (recursion is dynamic nesting, not
         * static nesting).  If limitClone isn't a block, its prototype won't
         * be a block either.  So we can just grab limitClone's prototype here
         * regardless of its type or which frame it belongs to.
         */
        limitBlock = limitClone->getProto();

        /* If the innermost block has already been cloned, we are done. */
        if (limitBlock == sharedBlock)
            return &fp->scopeChain();
    }

    /*
     * Special-case cloning the innermost block; this doesn't have enough in
     * common with subsequent steps to include in the loop.
     *
     * create() leaves the clone's enclosingScope unset. We set it below.
     */
    ClonedBlockObject *innermostNewChild = ClonedBlockObject::create(cx, *sharedBlock, fp);
    if (!innermostNewChild)
        return NULL;

    /*
     * Clone our way towards outer scopes until we reach the innermost
     * enclosing function, or the innermost block we've already cloned.
     */
    ClonedBlockObject *newChild = innermostNewChild;
    for (;;) {
        JS_ASSERT(newChild->getProto() == sharedBlock);
        sharedBlock = sharedBlock->enclosingBlock();

        /* Sometimes limitBlock will be NULL, so check that first.  */
        if (sharedBlock == limitBlock || !sharedBlock)
            break;

        /* As in the call above, we don't know the real parent yet.  */
        ClonedBlockObject *clone = ClonedBlockObject::create(cx, *sharedBlock, fp);
        if (!clone)
            return NULL;

        if (!newChild->setEnclosingScope(cx, *clone))
            return NULL;
        newChild = clone;
    }
    if (!newChild->setEnclosingScope(cx, fp->scopeChain()))
        return NULL;


    /*
     * If we found a limit block belonging to this frame, then we should have
     * found it in blockChain.
     */
    JS_ASSERT_IF(limitBlock &&
                 limitBlock->isClonedBlock() &&
                 limitClone->getPrivate() == js_FloatingFrameIfGenerator(cx, fp),
                 sharedBlock);

    /* Place our newly cloned blocks at the head of the scope chain.  */
    fp->setScopeChainNoCallObj(*innermostNewChild);
    return innermostNewChild;
}

JSObject *
js::GetScopeChain(JSContext *cx)
{
    /*
     * Note: we don't need to expand inline frames here, because frames are
     * only inlined when the caller and callee share the same scope chain.
     */
    StackFrame *fp = js_GetTopStackFrame(cx, FRAME_EXPAND_NONE);
    if (!fp) {
        /*
         * There is no code active on this context. In place of an actual
         * scope chain, use the context's global object, which is set in
         * js_InitFunctionAndObjectClasses, and which represents the default
         * scope chain for the embedding. See also js_FindClassObject.
         *
         * For embeddings that use the inner and outer object hooks, the inner
         * object represents the ultimate global object, with the outer object
         * acting as a stand-in.
         */
        JSObject *obj = cx->globalObject;
        if (!obj) {
            JS_ReportErrorNumber(cx, js_GetErrorMessage, NULL, JSMSG_INACTIVE);
            return NULL;
        }

        OBJ_TO_INNER_OBJECT(cx, obj);
        return obj;
    }
    return GetScopeChain(cx, fp);
}

/* Some objects (e.g., With) delegate 'this' to another object. */
static inline JSObject *
CallThisObjectHook(JSContext *cx, JSObject *obj, Value *argv)
{
    JSObject *thisp = obj->thisObject(cx);
    if (!thisp)
        return NULL;
    argv[-1].setObject(*thisp);
    return thisp;
}

/*
 * ECMA requires "the global object", but in embeddings such as the browser,
 * which have multiple top-level objects (windows, frames, etc. in the DOM),
 * we prefer fun's parent.  An example that causes this code to run:
 *
 *   // in window w1
 *   function f() { return this }
 *   function g() { return f }
 *
 *   // in window w2
 *   var h = w1.g()
 *   alert(h() == w1)
 *
 * The alert should display "true".
 */
bool
js::BoxNonStrictThis(JSContext *cx, const CallReceiver &call)
{
    /*
     * Check for SynthesizeFrame poisoning and fast constructors which
     * didn't check their callee properly.
     */
    Value &thisv = call.thisv();
    JS_ASSERT(!thisv.isMagic());

#ifdef DEBUG
    JSFunction *fun = call.callee().isFunction() ? call.callee().toFunction() : NULL;
    JS_ASSERT_IF(fun && fun->isInterpreted(), !fun->inStrictMode());
#endif

    if (thisv.isNullOrUndefined()) {
        JSObject *thisp = call.callee().global().thisObject(cx);
        if (!thisp)
            return false;
        call.thisv().setObject(*thisp);
        return true;
    }

    if (!thisv.isObject())
        return !!js_PrimitiveToObject(cx, &thisv);

    return true;
}

#if JS_HAS_NO_SUCH_METHOD

const uint32_t JSSLOT_FOUND_FUNCTION  = 0;
const uint32_t JSSLOT_SAVED_ID        = 1;

Class js_NoSuchMethodClass = {
    "NoSuchMethod",
    JSCLASS_HAS_RESERVED_SLOTS(2) | JSCLASS_IS_ANONYMOUS,
    JS_PropertyStub, JS_PropertyStub, JS_PropertyStub, JS_StrictPropertyStub,
    JS_EnumerateStub, JS_ResolveStub, JS_ConvertStub,
};

/*
 * When JSOP_CALLPROP or JSOP_CALLELEM does not find the method property of
 * the base object, we search for the __noSuchMethod__ method in the base.
 * If it exists, we store the method and the property's id into an object of
 * NoSuchMethod class and store this object into the callee's stack slot.
 * Later, Invoke will recognise such an object and transfer control to
 * NoSuchMethod that invokes the method like:
 *
 *   this.__noSuchMethod__(id, args)
 *
 * where id is the name of the method that this invocation attempted to
 * call by name, and args is an Array containing this invocation's actual
 * parameters.
 */
bool
js::OnUnknownMethod(JSContext *cx, JSObject *obj, Value idval, Value *vp)
{
    jsid id = ATOM_TO_JSID(cx->runtime->atomState.noSuchMethodAtom);
    AutoValueRooter tvr(cx);
    if (!js_GetMethod(cx, obj, id, JSGET_NO_METHOD_BARRIER, tvr.addr()))
        return false;
    TypeScript::MonitorUnknown(cx, cx->fp()->script(), cx->regs().pc);

    if (tvr.value().isPrimitive()) {
        *vp = tvr.value();
    } else {
#if JS_HAS_XML_SUPPORT
        /* Extract the function name from function::name qname. */
        if (idval.isObject()) {
            obj = &idval.toObject();
            if (js_GetLocalNameFromFunctionQName(obj, &id, cx))
                idval = IdToValue(id);
        }
#endif

        obj = NewObjectWithClassProto(cx, &js_NoSuchMethodClass, NULL, NULL);
        if (!obj)
            return false;

        obj->setSlot(JSSLOT_FOUND_FUNCTION, tvr.value());
        obj->setSlot(JSSLOT_SAVED_ID, idval);
        vp->setObject(*obj);
    }
    return true;
}

static JSBool
NoSuchMethod(JSContext *cx, unsigned argc, Value *vp)
{
    InvokeArgsGuard args;
    if (!cx->stack.pushInvokeArgs(cx, 2, &args))
        return JS_FALSE;

    JS_ASSERT(vp[0].isObject());
    JS_ASSERT(vp[1].isObject());
    JSObject *obj = &vp[0].toObject();
    JS_ASSERT(obj->getClass() == &js_NoSuchMethodClass);

    args.calleev() = obj->getSlot(JSSLOT_FOUND_FUNCTION);
    args.thisv() = vp[1];
    args[0] = obj->getSlot(JSSLOT_SAVED_ID);
    JSObject *argsobj = NewDenseCopiedArray(cx, argc, vp + 2);
    if (!argsobj)
        return JS_FALSE;
    args[1].setObject(*argsobj);
    JSBool ok = Invoke(cx, args);
    vp[0] = args.rval();
    return ok;
}

#endif /* JS_HAS_NO_SUCH_METHOD */

bool
js::RunScript(JSContext *cx, JSScript *script, StackFrame *fp)
{
    JS_ASSERT(script);
    JS_ASSERT(fp == cx->fp());
    JS_ASSERT(fp->script() == script);
#ifdef JS_METHODJIT_SPEW
    JMCheckLogging();
#endif

    /* FIXME: Once bug 470510 is fixed, make this an assert. */
    if (script->compileAndGo) {
        if (fp->scopeChain().global().isCleared()) {
            JS_ReportErrorNumber(cx, js_GetErrorMessage, NULL, JSMSG_CLEARED_SCOPE);
            return false;
        }
    }

<<<<<<< HEAD
#ifdef JS_ION
    if (ion::IsEnabled()) {
        ion::MethodStatus status = ion::Compile(cx, script, fp, NULL);
        if (status == ion::Method_Compiled)
            return ion::Cannon(cx, fp);
    }
=======
#ifdef DEBUG
    struct CheckStackBalance {
        JSContext *cx;
        StackFrame *fp;
        JSObject *enumerators;
        CheckStackBalance(JSContext *cx)
          : cx(cx), fp(cx->fp()), enumerators(cx->enumerators)
        {}
        ~CheckStackBalance() {
            JS_ASSERT(fp == cx->fp());
            JS_ASSERT_IF(!fp->isGeneratorFrame(), enumerators == cx->enumerators);
        }
    } check(cx);
>>>>>>> faacb3c6
#endif

#ifdef JS_METHODJIT
    mjit::CompileStatus status;
    status = mjit::CanMethodJIT(cx, script, script->code, fp->isConstructing(),
                                mjit::CompileRequest_Interpreter);
    if (status == mjit::Compile_Error)
        return false;

    if (status == mjit::Compile_Okay)
        return mjit::JaegerShot(cx, false);
#endif

    return Interpret(cx, fp);
}

/*
 * Find a function reference and its 'this' value implicit first parameter
 * under argc arguments on cx's stack, and call the function.  Push missing
 * required arguments, allocate declared local variables, and pop everything
 * when done.  Then push the return value.
 */
bool
js::InvokeKernel(JSContext *cx, CallArgs args, MaybeConstruct construct)
{
    JS_ASSERT(args.length() <= StackSpace::ARGS_LENGTH_MAX);

    JS_ASSERT(!cx->compartment->activeAnalysis);

    /* MaybeConstruct is a subset of InitialFrameFlags */
    InitialFrameFlags initial = (InitialFrameFlags) construct;

    if (args.calleev().isPrimitive()) {
        js_ReportIsNotFunction(cx, &args.calleev(), ToReportFlags(initial));
        return false;
    }

    JSObject &callee = args.callee();
    Class *clasp = callee.getClass();

    /* Invoke non-functions. */
    if (JS_UNLIKELY(clasp != &FunctionClass)) {
#if JS_HAS_NO_SUCH_METHOD
        if (JS_UNLIKELY(clasp == &js_NoSuchMethodClass))
            return NoSuchMethod(cx, args.length(), args.base());
#endif
        JS_ASSERT_IF(construct, !clasp->construct);
        if (!clasp->call) {
            js_ReportIsNotFunction(cx, &args.calleev(), ToReportFlags(initial));
            return false;
        }
        return CallJSNative(cx, clasp->call, args);
    }

    /* Invoke native functions. */
    JSFunction *fun = callee.toFunction();
    JS_ASSERT_IF(construct, !fun->isNativeConstructor());
    if (fun->isNative())
        return CallJSNative(cx, fun->u.n.native, args);

    TypeMonitorCall(cx, args, construct);

    /* Get pointer to new frame/slots, prepare arguments. */
    InvokeFrameGuard ifg;
    if (!cx->stack.pushInvokeFrame(cx, args, initial, &ifg))
        return false;

    /* Now that the new frame is rooted, maybe create a call object. */
    StackFrame *fp = ifg.fp();
    if (!fp->functionPrologue(cx))
        return false;

    /* Run function until JSOP_STOP, JSOP_RETURN or error. */
    JSBool ok = RunScript(cx, fun->script(), fp);

    /* Propagate the return value out. */
    args.rval() = fp->returnValue();
    JS_ASSERT_IF(ok && construct, !args.rval().isPrimitive());
    return ok;
}

bool
js::Invoke(JSContext *cx, const Value &thisv, const Value &fval, unsigned argc, Value *argv,
           Value *rval)
{
    InvokeArgsGuard args;
    if (!cx->stack.pushInvokeArgs(cx, argc, &args))
        return false;

    args.calleev() = fval;
    args.thisv() = thisv;
    PodCopy(args.array(), argv, argc);

    if (args.thisv().isObject()) {
        /*
         * We must call the thisObject hook in case we are not called from the
         * interpreter, where a prior bytecode has computed an appropriate
         * |this| already.
         */
        JSObject *thisp = args.thisv().toObject().thisObject(cx);
        if (!thisp)
             return false;
        args.thisv().setObject(*thisp);
    }

    if (!Invoke(cx, args))
        return false;

    *rval = args.rval();
    return true;
}

bool
js::InvokeConstructorKernel(JSContext *cx, const CallArgs &argsRef)
{
    JS_ASSERT(!FunctionClass.construct);
    CallArgs args = argsRef;

    args.thisv().setMagic(JS_IS_CONSTRUCTING);

    if (args.calleev().isObject()) {
        JSObject *callee = &args.callee();
        Class *clasp = callee->getClass();
        if (clasp == &FunctionClass) {
            JSFunction *fun = callee->toFunction();

            if (fun->isNativeConstructor()) {
                Probes::calloutBegin(cx, fun);
                bool ok = CallJSNativeConstructor(cx, fun->u.n.native, args);
                Probes::calloutEnd(cx, fun);
                return ok;
            }

            if (!fun->isInterpretedConstructor())
                goto error;

            if (!InvokeKernel(cx, args, CONSTRUCT))
                return false;

            JS_ASSERT(args.rval().isObject());
            return true;
        }
        if (clasp->construct)
            return CallJSNativeConstructor(cx, clasp->construct, args);
    }

error:
    js_ReportIsNotFunction(cx, &args.calleev(), JSV2F_CONSTRUCT);
    return false;
}

bool
js::InvokeConstructor(JSContext *cx, const Value &fval, unsigned argc, Value *argv, Value *rval)
{
    InvokeArgsGuard args;
    if (!cx->stack.pushInvokeArgs(cx, argc, &args))
        return false;

    args.calleev() = fval;
    args.thisv().setMagic(JS_THIS_POISON);
    PodCopy(args.array(), argv, argc);

    if (!InvokeConstructor(cx, args))
        return false;

    *rval = args.rval();
    return true;
}

bool
js::InvokeGetterOrSetter(JSContext *cx, JSObject *obj, const Value &fval, unsigned argc, Value *argv,
                         Value *rval)
{
    /*
     * Invoke could result in another try to get or set the same id again, see
     * bug 355497.
     */
    JS_CHECK_RECURSION(cx, return false);

    return Invoke(cx, ObjectValue(*obj), fval, argc, argv, rval);
}

bool
js::ExecuteKernel(JSContext *cx, JSScript *script, JSObject &scopeChain, const Value &thisv,
                  ExecuteType type, StackFrame *evalInFrame, Value *result)
{
    JS_ASSERT_IF(evalInFrame, type == EXECUTE_DEBUG);

    Root<JSScript*> scriptRoot(cx, &script);

    if (script->isEmpty()) {
        if (result)
            result->setUndefined();
        return true;
    }

    ExecuteFrameGuard efg;
    if (!cx->stack.pushExecuteFrame(cx, script, thisv, scopeChain, type, evalInFrame, &efg))
        return false;

    if (!script->ensureRanAnalysis(cx, &scopeChain))
        return false;

    /* Give strict mode eval its own fresh lexical environment. */
    StackFrame *fp = efg.fp();
    if (fp->isStrictEvalFrame() && !CallObject::createForStrictEval(cx, fp))
        return false;

    Probes::startExecution(cx, script);

    TypeScript::SetThis(cx, script, fp->thisValue());

    bool ok = RunScript(cx, script, fp);

    if (fp->isStrictEvalFrame())
        js_PutCallObject(fp);

    Probes::stopExecution(cx, script);

    /* Propgate the return value out. */
    if (result)
        *result = fp->returnValue();
    return ok;
}

bool
js::Execute(JSContext *cx, JSScript *script, JSObject &scopeChainArg, Value *rval)
{
    /* The scope chain could be anything, so innerize just in case. */
    JSObject *scopeChain = &scopeChainArg;
    OBJ_TO_INNER_OBJECT(cx, scopeChain);
    if (!scopeChain)
        return false;

    /* If we were handed a non-native object, complain bitterly. */
    if (!scopeChain->isNative()) {
        JS_ReportErrorNumber(cx, js_GetErrorMessage, NULL, JSMSG_NON_NATIVE_SCOPE);
        return false;
    }
    JS_ASSERT(!scopeChain->getOps()->defineProperty);

    /* The VAROBJFIX option makes varObj == globalObj in global code. */
    if (!cx->hasRunOption(JSOPTION_VAROBJFIX)) {
        if (!scopeChain->setVarObj(cx))
            return false;
    }

    /* Use the scope chain as 'this', modulo outerization. */
    JSObject *thisObj = scopeChain->thisObject(cx);
    if (!thisObj)
        return false;
    Value thisv = ObjectValue(*thisObj);

    return ExecuteKernel(cx, script, *scopeChain, thisv, EXECUTE_GLOBAL,
                         NULL /* evalInFrame */, rval);
}

JSBool
js::HasInstance(JSContext *cx, JSObject *obj, const Value *v, JSBool *bp)
{
    Class *clasp = obj->getClass();
    if (clasp->hasInstance)
        return clasp->hasInstance(cx, obj, v, bp);
    js_ReportValueError(cx, JSMSG_BAD_INSTANCEOF_RHS,
                        JSDVG_SEARCH_STACK, ObjectValue(*obj), NULL);
    return JS_FALSE;
}

bool
js::LooselyEqual(JSContext *cx, const Value &lval, const Value &rval, bool *result)
{
#if JS_HAS_XML_SUPPORT
    if (JS_UNLIKELY(lval.isObject() && lval.toObject().isXML()) ||
                    (rval.isObject() && rval.toObject().isXML())) {
        JSBool res;
        if (!js_TestXMLEquality(cx, lval, rval, &res))
            return false;
        *result = !!res;
        return true;
    }
#endif

    if (SameType(lval, rval)) {
        if (lval.isString()) {
            JSString *l = lval.toString();
            JSString *r = rval.toString();
            return EqualStrings(cx, l, r, result);
        }

        if (lval.isDouble()) {
            double l = lval.toDouble(), r = rval.toDouble();
            *result = (l == r);
            return true;
        }

        if (lval.isObject()) {
            JSObject *l = &lval.toObject();
            JSObject *r = &rval.toObject();

            if (JSEqualityOp eq = l->getClass()->ext.equality) {
                JSBool res;
                if (!eq(cx, l, &rval, &res))
                    return false;
                *result = !!res;
                return true;
            }

            *result = l == r;
            return true;
        }

        *result = lval.payloadAsRawUint32() == rval.payloadAsRawUint32();
        return true;
    }

    if (lval.isNullOrUndefined()) {
        *result = rval.isNullOrUndefined();
        return true;
    }

    if (rval.isNullOrUndefined()) {
        *result = false;
        return true;
    }

    Value lvalue = lval;
    Value rvalue = rval;

    if (!ToPrimitive(cx, &lvalue))
        return false;
    if (!ToPrimitive(cx, &rvalue))
        return false;

    if (lvalue.isString() && rvalue.isString()) {
        JSString *l = lvalue.toString();
        JSString *r = rvalue.toString();
        return EqualStrings(cx, l, r, result);
    }

    double l, r;
    if (!ToNumber(cx, lvalue, &l) || !ToNumber(cx, rvalue, &r))
        return false;
    *result = (l == r);
    return true;
}

bool
js::StrictlyEqual(JSContext *cx, const Value &lref, const Value &rref, bool *equal)
{
    Value lval = lref, rval = rref;
    if (SameType(lval, rval)) {
        if (lval.isString())
            return EqualStrings(cx, lval.toString(), rval.toString(), equal);
        if (lval.isDouble()) {
            *equal = (lval.toDouble() == rval.toDouble());
            return true;
        }
        if (lval.isObject()) {
            *equal = lval.toObject() == rval.toObject();
            return true;
        }
        if (lval.isUndefined()) {
            *equal = true;
            return true;
        }
        *equal = lval.payloadAsRawUint32() == rval.payloadAsRawUint32();
        return true;
    }

    if (lval.isDouble() && rval.isInt32()) {
        double ld = lval.toDouble();
        double rd = rval.toInt32();
        *equal = (ld == rd);
        return true;
    }
    if (lval.isInt32() && rval.isDouble()) {
        double ld = lval.toInt32();
        double rd = rval.toDouble();
        *equal = (ld == rd);
        return true;
    }

    *equal = false;
    return true;
}

static inline bool
IsNegativeZero(const Value &v)
{
    return v.isDouble() && JSDOUBLE_IS_NEGZERO(v.toDouble());
}

static inline bool
IsNaN(const Value &v)
{
    return v.isDouble() && JSDOUBLE_IS_NaN(v.toDouble());
}

bool
js::SameValue(JSContext *cx, const Value &v1, const Value &v2, bool *same)
{
    if (IsNegativeZero(v1)) {
        *same = IsNegativeZero(v2);
        return true;
    }
    if (IsNegativeZero(v2)) {
        *same = false;
        return true;
    }
    if (IsNaN(v1) && IsNaN(v2)) {
        *same = true;
        return true;
    }
    return StrictlyEqual(cx, v1, v2, same);
}

JSType
js::TypeOfValue(JSContext *cx, const Value &vref)
{
    Value v = vref;
    if (v.isNumber())
        return JSTYPE_NUMBER;
    if (v.isString())
        return JSTYPE_STRING;
    if (v.isNull())
        return JSTYPE_OBJECT;
    if (v.isUndefined())
        return JSTYPE_VOID;
    if (v.isObject())
        return v.toObject().typeOf(cx);
    JS_ASSERT(v.isBoolean());
    return JSTYPE_BOOLEAN;
}

bool
js::ValueToId(JSContext *cx, const Value &v, jsid *idp)
{
    int32_t i;
    if (ValueFitsInInt32(v, &i) && INT_FITS_IN_JSID(i)) {
        *idp = INT_TO_JSID(i);
        return true;
    }

#if JS_HAS_XML_SUPPORT
    if (v.isObject()) {
        JSObject *obj = &v.toObject();
        if (obj->isXMLId()) {
            *idp = OBJECT_TO_JSID(obj);
            return JS_TRUE;
        }
    }
#endif

    return js_ValueToStringId(cx, v, idp);
}

/*
 * Enter the new with scope using an object at sp[-1] and associate the depth
 * of the with block with sp + stackIndex.
 */
static bool
EnterWith(JSContext *cx, int stackIndex)
{
    StackFrame *fp = cx->fp();
    Value *sp = cx->regs().sp;
    JS_ASSERT(stackIndex < 0);
    JS_ASSERT(fp->base() <= sp + stackIndex);

    JSObject *obj;
    if (sp[-1].isObject()) {
        obj = &sp[-1].toObject();
    } else {
        obj = js_ValueToNonNullObject(cx, sp[-1]);
        if (!obj)
            return JS_FALSE;
        sp[-1].setObject(*obj);
    }

    JSObject *parent = GetScopeChain(cx, fp);
    if (!parent)
        return JS_FALSE;

    JSObject *withobj = WithObject::create(cx, fp, *obj, *parent,
                                           sp + stackIndex - fp->base());
    if (!withobj)
        return JS_FALSE;

    fp->setScopeChainNoCallObj(*withobj);
    return JS_TRUE;
}

static void
LeaveWith(JSContext *cx)
{
    WithObject &withobj = cx->fp()->scopeChain().asWith();
    JS_ASSERT(withobj.maybeStackFrame() == js_FloatingFrameIfGenerator(cx, cx->fp()));
    JS_ASSERT(withobj.stackDepth() >= 0);
    withobj.setStackFrame(NULL);
    cx->fp()->setScopeChainNoCallObj(withobj.enclosingScope());
}

static bool
IsLambdaJoinableForCall(JSObject *callee, uint32_t argc)
{
    if (!callee->isFunction())
        return false;

    /*
     * Array.prototype.sort and String.prototype.replace are
     * optimized as if they are special form. We know that they
     * won't leak the joined function object in obj, therefore
     * we don't need to clone that compiler-created function
     * object for identity/mutation reasons.
     */
    JSFunction *fun = callee->toFunction();
    if (Native native = fun->maybeNative()) {
        if ((argc == 1 && native == array_sort) ||
            (argc == 2 && native == str_replace)) {
            return true;
        }
    }
    return false;
}

bool
js::IsActiveWithOrBlock(JSContext *cx, JSObject &obj, uint32_t stackDepth)
{
    return (obj.isWith() || obj.isBlock()) &&
           obj.getPrivate() == js_FloatingFrameIfGenerator(cx, cx->fp()) &&
           obj.asNestedScope().stackDepth() >= stackDepth;
}

/* Unwind block and scope chains to match the given depth. */
void
js::UnwindScope(JSContext *cx, uint32_t stackDepth)
{
    JS_ASSERT(cx->fp()->base() + stackDepth <= cx->regs().sp);

    StackFrame *fp = cx->fp();
    StaticBlockObject *block = fp->maybeBlockChain();
    while (block) {
        if (block->stackDepth() < stackDepth)
            break;
        block = block->enclosingBlock();
    }
    fp->setBlockChain(block);

    for (;;) {
        JSObject &scopeChain = fp->scopeChain();
        if (!IsActiveWithOrBlock(cx, scopeChain, stackDepth))
            break;
        if (scopeChain.isClonedBlock())
            scopeChain.asClonedBlock().put(cx);
        else
            LeaveWith(cx);
    }
}

/*
 * Increment/decrement the value 'v'. The resulting value is stored in *slot.
 * The result of the expression (taking into account prefix/postfix) is stored
 * in *expr.
 */
static bool
DoIncDec(JSContext *cx, JSScript *script, jsbytecode *pc, const Value &v, Value *slot, Value *expr)
{
    const JSCodeSpec &cs = js_CodeSpec[*pc];

    if (v.isInt32()) {
        int32_t i = v.toInt32();
        if (i > JSVAL_INT_MIN && i < JSVAL_INT_MAX) {
            int32_t sum = i + (cs.format & JOF_INC ? 1 : -1);
            *slot = Int32Value(sum);
            *expr = (cs.format & JOF_POST) ? Int32Value(i) : *slot;
            return true;
        }
    }

    double d;
    if (!ToNumber(cx, *slot, &d))
        return false;

    double sum = d + (cs.format & JOF_INC ? 1 : -1);
    *slot = NumberValue(sum);
    *expr = (cs.format & JOF_POST) ? NumberValue(d) : *slot;

    TypeScript::MonitorOverflow(cx, script, pc);
    return true;
}

const Value &
js::GetUpvar(JSContext *cx, unsigned closureLevel, UpvarCookie cookie)
{
    JS_ASSERT(closureLevel >= cookie.level() && cookie.level() > 0);
    const unsigned targetLevel = closureLevel - cookie.level();

    StackFrame *fp = FindUpvarFrame(cx, targetLevel);
    unsigned slot = cookie.slot();
    const Value *vp;

    if (!fp->isFunctionFrame() || fp->isEvalFrame()) {
        vp = fp->slots() + fp->numFixed();
    } else if (slot < fp->numFormalArgs()) {
        vp = fp->formalArgs();
    } else if (slot == UpvarCookie::CALLEE_SLOT) {
        vp = &fp->calleev();
        slot = 0;
    } else {
        slot -= fp->numFormalArgs();
        JS_ASSERT(slot < fp->numSlots());
        vp = fp->slots();
    }

    return vp[slot];
}

extern StackFrame *
js::FindUpvarFrame(JSContext *cx, unsigned targetLevel)
{
    StackFrame *fp = cx->fp();
    while (true) {
        JS_ASSERT(fp && fp->isScriptFrame());
        if (fp->script()->staticLevel == targetLevel)
            break;
        fp = fp->prev();
    }
    return fp;
}

#define PUSH_COPY(v)             do { *regs.sp++ = v; assertSameCompartment(cx, regs.sp[-1]); } while (0)
#define PUSH_COPY_SKIP_CHECK(v)  *regs.sp++ = v
#define PUSH_NULL()              regs.sp++->setNull()
#define PUSH_UNDEFINED()         regs.sp++->setUndefined()
#define PUSH_BOOLEAN(b)          regs.sp++->setBoolean(b)
#define PUSH_DOUBLE(d)           regs.sp++->setDouble(d)
#define PUSH_INT32(i)            regs.sp++->setInt32(i)
#define PUSH_STRING(s)           do { regs.sp++->setString(s); assertSameCompartment(cx, regs.sp[-1]); } while (0)
#define PUSH_OBJECT(obj)         do { regs.sp++->setObject(obj); assertSameCompartment(cx, regs.sp[-1]); } while (0)
#define PUSH_OBJECT_OR_NULL(obj) do { regs.sp++->setObjectOrNull(obj); assertSameCompartment(cx, regs.sp[-1]); } while (0)
#define PUSH_HOLE()              regs.sp++->setMagic(JS_ARRAY_HOLE)
#define POP_COPY_TO(v)           v = *--regs.sp
#define POP_RETURN_VALUE()       regs.fp()->setReturnValue(*--regs.sp)

#define VALUE_TO_BOOLEAN(cx, vp, b)                                           \
    JS_BEGIN_MACRO                                                            \
        vp = &regs.sp[-1];                                                    \
        if (vp->isNull()) {                                                   \
            b = false;                                                        \
        } else if (vp->isBoolean()) {                                         \
            b = vp->toBoolean();                                              \
        } else {                                                              \
            b = !!js_ValueToBoolean(*vp);                                     \
        }                                                                     \
    JS_END_MACRO

#define POP_BOOLEAN(cx, vp, b)   do { VALUE_TO_BOOLEAN(cx, vp, b); regs.sp--; } while(0)

#define FETCH_OBJECT(cx, n, obj)                                              \
    JS_BEGIN_MACRO                                                            \
        Value *vp_ = &regs.sp[n];                                             \
        obj = ToObject(cx, (vp_));                                            \
        if (!obj)                                                             \
            goto error;                                                       \
    JS_END_MACRO

/*
 * Threaded interpretation via computed goto appears to be well-supported by
 * GCC 3 and higher.  IBM's C compiler when run with the right options (e.g.,
 * -qlanglvl=extended) also supports threading.  Ditto the SunPro C compiler.
 * Currently it's broken for JS_VERSION < 160, though this isn't worth fixing.
 * Add your compiler support macros here.
 */
#ifndef JS_THREADED_INTERP
# if JS_VERSION >= 160 && (                                                   \
    __GNUC__ >= 3 ||                                                          \
    (__IBMC__ >= 700 && defined __IBM_COMPUTED_GOTO) ||                       \
    __SUNPRO_C >= 0x570)
#  define JS_THREADED_INTERP 1
# else
#  define JS_THREADED_INTERP 0
# endif
#endif

template<typename T>
class GenericInterruptEnabler : public InterpreterFrames::InterruptEnablerBase {
  public:
    GenericInterruptEnabler(T *variable, T value) : variable(variable), value(value) { }
    void enableInterrupts() const { *variable = value; }

  private:
    T *variable;
    T value;
};

inline InterpreterFrames::InterpreterFrames(JSContext *cx, FrameRegs *regs, 
                                            const InterruptEnablerBase &enabler)
  : context(cx), regs(regs), enabler(enabler)
{
    older = cx->runtime->interpreterFrames;
    cx->runtime->interpreterFrames = this;
}
 
inline InterpreterFrames::~InterpreterFrames()
{
    context->runtime->interpreterFrames = older;
}

#if defined(DEBUG) && !defined(JS_THREADSAFE)
void
js::AssertValidPropertyCacheHit(JSContext *cx,
                                JSObject *start, JSObject *found,
                                PropertyCacheEntry *entry)
{
    jsbytecode *pc;
    cx->stack.currentScript(&pc);

    uint64_t sample = cx->runtime->gcNumber;
    PropertyCacheEntry savedEntry = *entry;

    PropertyName *name = GetNameFromBytecode(cx, pc, JSOp(*pc), js_CodeSpec[*pc]);

    JSObject *obj, *pobj;
    JSProperty *prop;
    JSBool ok;

    if (JOF_OPMODE(*pc) == JOF_NAME)
        ok = FindProperty(cx, name, start, &obj, &pobj, &prop);
    else
        ok = LookupProperty(cx, start, name, &pobj, &prop);
    JS_ASSERT(ok);

    if (cx->runtime->gcNumber != sample)
        JS_PROPERTY_CACHE(cx).restore(&savedEntry);
    JS_ASSERT(prop);
    JS_ASSERT(pobj == found);

    const Shape *shape = (Shape *) prop;
    JS_ASSERT(entry->prop == shape);
}
#endif /* DEBUG && !JS_THREADSAFE */

/*
 * Ensure that the intrepreter switch can close call-bytecode cases in the
 * same way as non-call bytecodes.
 */
JS_STATIC_ASSERT(JSOP_NAME_LENGTH == JSOP_CALLNAME_LENGTH);
JS_STATIC_ASSERT(JSOP_GETFCSLOT_LENGTH == JSOP_CALLFCSLOT_LENGTH);
JS_STATIC_ASSERT(JSOP_GETARG_LENGTH == JSOP_CALLARG_LENGTH);
JS_STATIC_ASSERT(JSOP_GETLOCAL_LENGTH == JSOP_CALLLOCAL_LENGTH);
JS_STATIC_ASSERT(JSOP_XMLNAME_LENGTH == JSOP_CALLXMLNAME_LENGTH);

/*
 * Same for JSOP_SETNAME and JSOP_SETPROP, which differ only slightly but
 * remain distinct for the decompiler. Likewise for JSOP_INIT{PROP,METHOD}.
 */
JS_STATIC_ASSERT(JSOP_SETNAME_LENGTH == JSOP_SETPROP_LENGTH);
JS_STATIC_ASSERT(JSOP_SETNAME_LENGTH == JSOP_SETMETHOD_LENGTH);
JS_STATIC_ASSERT(JSOP_INITPROP_LENGTH == JSOP_INITMETHOD_LENGTH);

/* See TRY_BRANCH_AFTER_COND. */
JS_STATIC_ASSERT(JSOP_IFNE_LENGTH == JSOP_IFEQ_LENGTH);
JS_STATIC_ASSERT(JSOP_IFNE == JSOP_IFEQ + 1);

/* For the fastest case inder JSOP_INCNAME, etc. */
JS_STATIC_ASSERT(JSOP_INCNAME_LENGTH == JSOP_DECNAME_LENGTH);
JS_STATIC_ASSERT(JSOP_INCNAME_LENGTH == JSOP_NAMEINC_LENGTH);
JS_STATIC_ASSERT(JSOP_INCNAME_LENGTH == JSOP_NAMEDEC_LENGTH);

/*
 * Inline fast paths for iteration. js_IteratorMore and js_IteratorNext handle
 * all cases, but we inline the most frequently taken paths here.
 */
static inline bool
IteratorMore(JSContext *cx, JSObject *iterobj, bool *cond, Value *rval)
{
    if (iterobj->isIterator()) {
        NativeIterator *ni = iterobj->getNativeIterator();
        if (ni->isKeyIter()) {
            *cond = (ni->props_cursor < ni->props_end);
            return true;
        }
    }
    if (!js_IteratorMore(cx, iterobj, rval))
        return false;
    *cond = rval->isTrue();
    return true;
}

static inline bool
IteratorNext(JSContext *cx, JSObject *iterobj, Value *rval)
{
    if (iterobj->isIterator()) {
        NativeIterator *ni = iterobj->getNativeIterator();
        if (ni->isKeyIter()) {
            JS_ASSERT(ni->props_cursor < ni->props_end);
            rval->setString(*ni->current());
            ni->incCursor();
            return true;
        }
    }
    return js_IteratorNext(cx, iterobj, rval);
}

/*
 * For bytecodes which push values and then fall through, make sure the
 * types of the pushed values are consistent with type inference information.
 */
static inline void
TypeCheckNextBytecode(JSContext *cx, JSScript *script, unsigned n, const FrameRegs &regs)
{
#ifdef DEBUG
    if (cx->typeInferenceEnabled() &&
        n == GetBytecodeLength(regs.pc)) {
        TypeScript::CheckBytecode(cx, script, regs.pc, regs.sp);
    }
#endif
}

JS_NEVER_INLINE bool
js::Interpret(JSContext *cx, StackFrame *entryFrame, InterpMode interpMode)
{
    JSAutoResolveFlags rf(cx, RESOLVE_INFER);

    gc::MaybeVerifyBarriers(cx, true);

    JS_ASSERT(!cx->compartment->activeAnalysis);

#if JS_THREADED_INTERP
#define CHECK_PCCOUNT_INTERRUPTS() JS_ASSERT_IF(script->pcCounters, jumpTable == interruptJumpTable)
#else
#define CHECK_PCCOUNT_INTERRUPTS() JS_ASSERT_IF(script->pcCounters, switchMask == -1)
#endif

    /*
     * Macros for threaded interpreter loop
     */
#if JS_THREADED_INTERP
    static void *const normalJumpTable[] = {
# define OPDEF(op,val,name,token,length,nuses,ndefs,prec,format) \
        JS_EXTENSION &&L_##op,
# include "jsopcode.tbl"
# undef OPDEF
    };

    static void *const interruptJumpTable[] = {
# define OPDEF(op,val,name,token,length,nuses,ndefs,prec,format)              \
        JS_EXTENSION &&interrupt,
# include "jsopcode.tbl"
# undef OPDEF
    };

    register void * const *jumpTable = normalJumpTable;

    typedef GenericInterruptEnabler<void * const *> InterruptEnabler;
    InterruptEnabler interruptEnabler(&jumpTable, interruptJumpTable);

# define DO_OP()            JS_BEGIN_MACRO                                    \
                                CHECK_PCCOUNT_INTERRUPTS();                   \
                                js::gc::MaybeVerifyBarriers(cx);              \
                                JS_EXTENSION_(goto *jumpTable[op]);           \
                            JS_END_MACRO
# define DO_NEXT_OP(n)      JS_BEGIN_MACRO                                    \
                                TypeCheckNextBytecode(cx, script, n, regs);   \
                                op = (JSOp) *(regs.pc += (n));                \
                                DO_OP();                                      \
                            JS_END_MACRO

# define BEGIN_CASE(OP)     L_##OP:
# define END_CASE(OP)       DO_NEXT_OP(OP##_LENGTH);
# define END_VARLEN_CASE    DO_NEXT_OP(len);
# define ADD_EMPTY_CASE(OP) BEGIN_CASE(OP)                                    \
                                JS_ASSERT(js_CodeSpec[OP].length == 1);       \
                                op = (JSOp) *++regs.pc;                       \
                                DO_OP();

# define END_EMPTY_CASES

#else /* !JS_THREADED_INTERP */

    register int switchMask = 0;
    int switchOp;
    typedef GenericInterruptEnabler<int> InterruptEnabler;
    InterruptEnabler interruptEnabler(&switchMask, -1);

# define DO_OP()            goto do_op
# define DO_NEXT_OP(n)      JS_BEGIN_MACRO                                    \
                                JS_ASSERT((n) == len);                        \
                                goto advance_pc;                              \
                            JS_END_MACRO

# define BEGIN_CASE(OP)     case OP:
# define END_CASE(OP)       END_CASE_LEN(OP##_LENGTH)
# define END_CASE_LEN(n)    END_CASE_LENX(n)
# define END_CASE_LENX(n)   END_CASE_LEN##n

/*
 * To share the code for all len == 1 cases we use the specialized label with
 * code that falls through to advance_pc: .
 */
# define END_CASE_LEN1      goto advance_pc_by_one;
# define END_CASE_LEN2      len = 2; goto advance_pc;
# define END_CASE_LEN3      len = 3; goto advance_pc;
# define END_CASE_LEN4      len = 4; goto advance_pc;
# define END_CASE_LEN5      len = 5; goto advance_pc;
# define END_CASE_LEN6      len = 6; goto advance_pc;
# define END_CASE_LEN7      len = 7; goto advance_pc;
# define END_VARLEN_CASE    goto advance_pc;
# define ADD_EMPTY_CASE(OP) BEGIN_CASE(OP)
# define END_EMPTY_CASES    goto advance_pc_by_one;

#endif /* !JS_THREADED_INTERP */

#define ENABLE_INTERRUPTS() (interruptEnabler.enableInterrupts())

#define LOAD_ATOM(PCOFF, atom)                                                \
    JS_BEGIN_MACRO                                                            \
        JS_ASSERT((size_t)(atoms - script->atoms) <                           \
                  (size_t)(script->natoms - GET_UINT32_INDEX(regs.pc + PCOFF)));\
        atom = atoms[GET_UINT32_INDEX(regs.pc + PCOFF)];                      \
    JS_END_MACRO

#define LOAD_NAME(PCOFF, name)                                                \
    JS_BEGIN_MACRO                                                            \
        JSAtom *atom;                                                         \
        LOAD_ATOM((PCOFF), atom);                                             \
        name = atom->asPropertyName();                                        \
    JS_END_MACRO

#define LOAD_DOUBLE(PCOFF, dbl)                                               \
    (dbl = script->getConst(GET_UINT32_INDEX(regs.pc + (PCOFF))).toDouble())

#if defined(JS_METHODJIT)
    bool useMethodJIT = false;
#endif

#ifdef JS_METHODJIT

#define RESET_USE_METHODJIT()                                                 \
    JS_BEGIN_MACRO                                                            \
        useMethodJIT = cx->methodJitEnabled &&                                \
           (interpMode == JSINTERP_NORMAL ||                                  \
            interpMode == JSINTERP_REJOIN ||                                  \
            interpMode == JSINTERP_SKIP_TRAP);                                \
    JS_END_MACRO

#define CHECK_PARTIAL_METHODJIT(status)                                       \
    JS_BEGIN_MACRO                                                            \
        switch (status) {                                                     \
          case mjit::Jaeger_UnfinishedAtTrap:                                 \
            interpMode = JSINTERP_SKIP_TRAP;                                  \
            /* FALLTHROUGH */                                                 \
          case mjit::Jaeger_Unfinished:                                       \
            op = (JSOp) *regs.pc;                                             \
            RESTORE_INTERP_VARS_CHECK_EXCEPTION();                            \
            DO_OP();                                                          \
          default:;                                                           \
        }                                                                     \
    JS_END_MACRO

#else

#define RESET_USE_METHODJIT() ((void) 0)

#endif

#define RESTORE_INTERP_VARS()                                                 \
    JS_BEGIN_MACRO                                                            \
        SET_SCRIPT(regs.fp()->script());                                      \
        argv = regs.fp()->maybeFormalArgs();                                  \
        atoms = FrameAtomBase(cx, regs.fp());                                 \
        JS_ASSERT(&cx->regs() == &regs);                                      \
    JS_END_MACRO

#define RESTORE_INTERP_VARS_CHECK_EXCEPTION()                                 \
    JS_BEGIN_MACRO                                                            \
        RESTORE_INTERP_VARS();                                                \
        if (cx->isExceptionPending())                                         \
            goto error;                                                       \
        CHECK_INTERRUPT_HANDLER();                                            \
    JS_END_MACRO

    /*
     * Prepare to call a user-supplied branch handler, and abort the script
     * if it returns false.
     */
#define CHECK_BRANCH()                                                        \
    JS_BEGIN_MACRO                                                            \
        if (cx->runtime->interrupt && !js_HandleExecutionInterrupt(cx))       \
            goto error;                                                       \
    JS_END_MACRO

#define BRANCH(n)                                                             \
    JS_BEGIN_MACRO                                                            \
        regs.pc += (n);                                                       \
        op = (JSOp) *regs.pc;                                                 \
        if ((n) <= 0)                                                         \
            goto check_backedge;                                              \
        DO_OP();                                                              \
    JS_END_MACRO

#define SET_SCRIPT(s)                                                         \
    JS_BEGIN_MACRO                                                            \
        script = (s);                                                         \
        if (script->hasAnyBreakpointsOrStepMode())                            \
            ENABLE_INTERRUPTS();                                              \
        if (script->pcCounters)                                               \
            ENABLE_INTERRUPTS();                                              \
        JS_ASSERT_IF(interpMode == JSINTERP_SKIP_TRAP,                        \
                     script->hasAnyBreakpointsOrStepMode());                  \
    JS_END_MACRO

#define CHECK_INTERRUPT_HANDLER()                                             \
    JS_BEGIN_MACRO                                                            \
        if (cx->runtime->debugHooks.interruptHook)                            \
            ENABLE_INTERRUPTS();                                              \
    JS_END_MACRO

    /* Repoint cx->regs to a local variable for faster access. */
    FrameRegs regs = cx->regs();
    PreserveRegsGuard interpGuard(cx, regs);

    /*
     * Help Debugger find frames running scripts that it has put in
     * single-step mode.
     */
    InterpreterFrames interpreterFrame(cx, &regs, interruptEnabler);

    /* Copy in hot values that change infrequently. */
    JSRuntime *const rt = cx->runtime;
    JSScript *script;
    SET_SCRIPT(regs.fp()->script());
    Value *argv = regs.fp()->maybeFormalArgs();
    CHECK_INTERRUPT_HANDLER();

    if (rt->profilingScripts)
        ENABLE_INTERRUPTS();

    if (!entryFrame)
        entryFrame = regs.fp();

    /*
     * Initialize the index segment register used by LOAD_ATOM and
     * GET_FULL_INDEX macros below. As a register we use a pointer based on
     * the atom map to turn frequently executed LOAD_ATOM into simple array
     * access. For less frequent object loads we have to recover the segment
     * from atoms pointer first.
     */
    JSAtom **atoms = script->atoms;

#if JS_HAS_GENERATORS
    if (JS_UNLIKELY(regs.fp()->isGeneratorFrame())) {
        JS_ASSERT((size_t) (regs.pc - script->code) <= script->length);
        JS_ASSERT((size_t) (regs.sp - regs.fp()->base()) <= StackDepth(script));

        /*
         * To support generator_throw and to catch ignored exceptions,
         * fail if cx->isExceptionPending() is true.
         */
        if (cx->isExceptionPending())
            goto error;
    }
#endif

    /* State communicated between non-local jumps: */
    bool interpReturnOK;

    /* Don't call the script prologue if executing between Method and Trace JIT. */
    if (interpMode == JSINTERP_NORMAL) {
        StackFrame *fp = regs.fp();
        JS_ASSERT_IF(!fp->isGeneratorFrame(), regs.pc == script->code);
        if (!ScriptPrologueOrGeneratorResume(cx, fp, UseNewTypeAtEntry(cx, fp)))
            goto error;
        if (cx->compartment->debugMode()) {
            JSTrapStatus status = ScriptDebugPrologue(cx, fp);
            switch (status) {
              case JSTRAP_CONTINUE:
                break;
              case JSTRAP_RETURN:
                interpReturnOK = true;
                goto forced_return;
              case JSTRAP_THROW:
              case JSTRAP_ERROR:
                goto error;
              default:
                JS_NOT_REACHED("bad ScriptDebugPrologue status");
            }
        }
    }

    /* The REJOIN mode acts like the normal mode, except the prologue is skipped. */
    if (interpMode == JSINTERP_REJOIN)
        interpMode = JSINTERP_NORMAL;

    CHECK_INTERRUPT_HANDLER();

    RESET_USE_METHODJIT();

    /*
     * It is important that "op" be initialized before calling DO_OP because
     * it is possible for "op" to be specially assigned during the normal
     * processing of an opcode while looping. We rely on DO_NEXT_OP to manage
     * "op" correctly in all other cases.
     */
    JSOp op;
    int32_t len;
    len = 0;

    /* Check for too deep of a native thread stack. */
    JS_CHECK_RECURSION(cx, goto error);

    DO_NEXT_OP(len);

#if JS_THREADED_INTERP
    /*
     * This is a loop, but it does not look like a loop. The loop-closing
     * jump is distributed throughout goto *jumpTable[op] inside of DO_OP.
     * When interrupts are enabled, jumpTable is set to interruptJumpTable
     * where all jumps point to the interrupt label. The latter, after
     * calling the interrupt handler, dispatches through normalJumpTable to
     * continue the normal bytecode processing.
     */

#else /* !JS_THREADED_INTERP */
    for (;;) {
      advance_pc_by_one:
        JS_ASSERT(js_CodeSpec[op].length == 1);
        len = 1;
      advance_pc:
        regs.pc += len;
        op = (JSOp) *regs.pc;

      do_op:
        CHECK_PCCOUNT_INTERRUPTS();
        js::gc::MaybeVerifyBarriers(cx);
        switchOp = int(op) | switchMask;
      do_switch:
        switch (switchOp) {
#endif

#if JS_THREADED_INTERP
  interrupt:
#else /* !JS_THREADED_INTERP */
  case -1:
    JS_ASSERT(switchMask == -1);
#endif /* !JS_THREADED_INTERP */
    {
        bool moreInterrupts = false;

        if (cx->runtime->profilingScripts) {
            if (!script->pcCounters)
                script->initCounts(cx);
            moreInterrupts = true;
        }

        if (script->pcCounters) {
            OpcodeCounts counts = script->getCounts(regs.pc);
            counts.get(OpcodeCounts::BASE_INTERP)++;
            moreInterrupts = true;
        }

        JSInterruptHook hook = cx->runtime->debugHooks.interruptHook;
        if (hook || script->stepModeEnabled()) {
            Value rval;
            JSTrapStatus status = JSTRAP_CONTINUE;
            if (hook)
                status = hook(cx, script, regs.pc, &rval, cx->runtime->debugHooks.interruptHookData);
            if (status == JSTRAP_CONTINUE && script->stepModeEnabled())
                status = Debugger::onSingleStep(cx, &rval);
            switch (status) {
              case JSTRAP_ERROR:
                goto error;
              case JSTRAP_CONTINUE:
                break;
              case JSTRAP_RETURN:
                regs.fp()->setReturnValue(rval);
                interpReturnOK = true;
                goto forced_return;
              case JSTRAP_THROW:
                cx->setPendingException(rval);
                goto error;
              default:;
            }
            moreInterrupts = true;
        }

        if (script->hasAnyBreakpointsOrStepMode())
            moreInterrupts = true;

        if (script->hasBreakpointsAt(regs.pc) && interpMode != JSINTERP_SKIP_TRAP) {
            Value rval;
            JSTrapStatus status = Debugger::onTrap(cx, &rval);
            switch (status) {
              case JSTRAP_ERROR:
                goto error;
              case JSTRAP_RETURN:
                regs.fp()->setReturnValue(rval);
                interpReturnOK = true;
                goto forced_return;
              case JSTRAP_THROW:
                cx->setPendingException(rval);
                goto error;
              default:
                break;
            }
            JS_ASSERT(status == JSTRAP_CONTINUE);
            CHECK_INTERRUPT_HANDLER();
            JS_ASSERT(rval.isInt32() && rval.toInt32() == op);
        }

        interpMode = JSINTERP_NORMAL;

#if JS_THREADED_INTERP
        jumpTable = moreInterrupts ? interruptJumpTable : normalJumpTable;
        JS_EXTENSION_(goto *normalJumpTable[op]);
#else
        switchMask = moreInterrupts ? -1 : 0;
        switchOp = int(op);
        goto do_switch;
#endif
    }

/* No-ops for ease of decompilation. */
ADD_EMPTY_CASE(JSOP_NOP)
ADD_EMPTY_CASE(JSOP_UNUSED0)
ADD_EMPTY_CASE(JSOP_UNUSED1)
ADD_EMPTY_CASE(JSOP_UNUSED2)
ADD_EMPTY_CASE(JSOP_UNUSED3)
ADD_EMPTY_CASE(JSOP_UNUSED4)
ADD_EMPTY_CASE(JSOP_UNUSED5)
ADD_EMPTY_CASE(JSOP_UNUSED6)
ADD_EMPTY_CASE(JSOP_UNUSED7)
ADD_EMPTY_CASE(JSOP_UNUSED8)
ADD_EMPTY_CASE(JSOP_UNUSED9)
ADD_EMPTY_CASE(JSOP_UNUSED10)
ADD_EMPTY_CASE(JSOP_UNUSED11)
ADD_EMPTY_CASE(JSOP_UNUSED12)
ADD_EMPTY_CASE(JSOP_UNUSED13)
ADD_EMPTY_CASE(JSOP_UNUSED14)
ADD_EMPTY_CASE(JSOP_UNUSED15)
ADD_EMPTY_CASE(JSOP_UNUSED16)
ADD_EMPTY_CASE(JSOP_UNUSED17)
ADD_EMPTY_CASE(JSOP_UNUSED18)
ADD_EMPTY_CASE(JSOP_UNUSED19)
ADD_EMPTY_CASE(JSOP_UNUSED20)
ADD_EMPTY_CASE(JSOP_UNUSED21)
ADD_EMPTY_CASE(JSOP_UNUSED22)
ADD_EMPTY_CASE(JSOP_UNUSED23)
ADD_EMPTY_CASE(JSOP_CONDSWITCH)
ADD_EMPTY_CASE(JSOP_TRY)
#if JS_HAS_XML_SUPPORT
ADD_EMPTY_CASE(JSOP_STARTXML)
ADD_EMPTY_CASE(JSOP_STARTXMLEXPR)
#endif
ADD_EMPTY_CASE(JSOP_LOOPHEAD)
END_EMPTY_CASES

BEGIN_CASE(JSOP_LABEL)
END_CASE(JSOP_LABEL)

check_backedge:
{
    CHECK_BRANCH();
    if (op != JSOP_LOOPHEAD)
        DO_OP();

#ifdef JS_METHODJIT
    if (!useMethodJIT)
        DO_OP();
    // Attempt on-stack replacement with JaegerMonkey code, which is keyed to
    // the interpreter state at the JSOP_LOOPHEAD at the start of the loop.
    // Unlike IonMonkey, this requires two different code fragments to perform
    // hoisting.
    mjit::CompileStatus status =
        mjit::CanMethodJIT(cx, script, regs.pc, regs.fp()->isConstructing(),
                           mjit::CompileRequest_Interpreter);
    if (status == mjit::Compile_Error)
        goto error;
    if (status == mjit::Compile_Okay) {
        void *ncode =
            script->nativeCodeForPC(regs.fp()->isConstructing(), regs.pc);
        JS_ASSERT(ncode);
        mjit::JaegerStatus status =
            mjit::JaegerShotAtSafePoint(cx, ncode, true);
        CHECK_PARTIAL_METHODJIT(status);
        interpReturnOK = (status == mjit::Jaeger_Returned);
        if (entryFrame != regs.fp())
            goto jit_return;
        regs.fp()->setFinishedInInterpreter();
        goto leave_on_safe_point;
    }
    if (status == mjit::Compile_Abort)
        useMethodJIT = false;
#endif /* JS_METHODJIT */

    DO_OP();
}

BEGIN_CASE(JSOP_LOOPENTRY)

#ifdef JS_ION
    // Attempt on-stack replacement with Ion code. IonMonkey OSR takes place at
    // the point of the initial loop entry, to consolidate hoisted code between
    // entry points.
    if (ion::IsEnabled()) {
        ion::MethodStatus status =
            ion::CanEnterAtBranch(cx, script, regs.fp(), regs.pc);
        if (status == ion::Method_Compiled) {
            interpReturnOK = ion::SideCannon(cx, regs.fp(), regs.pc);
            if (entryFrame != regs.fp())
                goto jit_return;
            regs.fp()->setFinishedInInterpreter();
            goto leave_on_safe_point;
        }
    }
#endif /* JS_ION */

END_CASE(JSOP_LOOPENTRY)

BEGIN_CASE(JSOP_NOTEARG)
END_CASE(JSOP_NOTEARG)

/* ADD_EMPTY_CASE is not used here as JSOP_LINENO_LENGTH == 3. */
BEGIN_CASE(JSOP_LINENO)
END_CASE(JSOP_LINENO)

BEGIN_CASE(JSOP_UNDEFINED)
    PUSH_UNDEFINED();
END_CASE(JSOP_UNDEFINED)

BEGIN_CASE(JSOP_POP)
    regs.sp--;
END_CASE(JSOP_POP)

BEGIN_CASE(JSOP_POPN)
{
    regs.sp -= GET_UINT16(regs.pc);
#ifdef DEBUG
    JS_ASSERT(regs.fp()->base() <= regs.sp);
    StaticBlockObject *block = regs.fp()->maybeBlockChain();
    JS_ASSERT_IF(block,
                 block->stackDepth() + block->slotCount()
                 <= (size_t) (regs.sp - regs.fp()->base()));
    for (JSObject *obj = &regs.fp()->scopeChain(); obj; obj = obj->enclosingScope()) {
        if (!obj->isBlock() || !obj->isWith())
            continue;
        if (obj->getPrivate() != js_FloatingFrameIfGenerator(cx, regs.fp()))
            break;
        JS_ASSERT(regs.fp()->base() + obj->asBlock().stackDepth()
                  + (obj->isBlock() ? obj->asBlock().slotCount() : 1)
                  <= regs.sp);
    }
#endif
}
END_CASE(JSOP_POPN)

BEGIN_CASE(JSOP_SETRVAL)
BEGIN_CASE(JSOP_POPV)
    POP_RETURN_VALUE();
END_CASE(JSOP_POPV)

BEGIN_CASE(JSOP_ENTERWITH)
    if (!EnterWith(cx, -1))
        goto error;

    /*
     * We must ensure that different "with" blocks have different stack depth
     * associated with them. This allows the try handler search to properly
     * recover the scope chain. Thus we must keep the stack at least at the
     * current level.
     *
     * We set sp[-1] to the current "with" object to help asserting the
     * enter/leave balance in [leavewith].
     */
    regs.sp[-1].setObject(regs.fp()->scopeChain());
END_CASE(JSOP_ENTERWITH)

BEGIN_CASE(JSOP_LEAVEWITH)
    JS_ASSERT(regs.sp[-1].toObject() == regs.fp()->scopeChain());
    regs.sp--;
    LeaveWith(cx);
END_CASE(JSOP_LEAVEWITH)

BEGIN_CASE(JSOP_RETURN)
    POP_RETURN_VALUE();
    /* FALL THROUGH */

BEGIN_CASE(JSOP_RETRVAL)    /* fp return value already set */
BEGIN_CASE(JSOP_STOP)
{
    /*
     * When the inlined frame exits with an exception or an error, ok will be
     * false after the inline_return label.
     */
    CHECK_BRANCH();

    interpReturnOK = true;
    if (entryFrame != regs.fp())
  inline_return:
    {
        JS_ASSERT(!regs.fp()->hasBlockChain());
        JS_ASSERT(!IsActiveWithOrBlock(cx, regs.fp()->scopeChain(), 0));

        if (cx->compartment->debugMode())
            interpReturnOK = ScriptDebugEpilogue(cx, regs.fp(), interpReturnOK);
 
        interpReturnOK = ScriptEpilogue(cx, regs.fp(), interpReturnOK);

        /* The JIT inlines ScriptEpilogue. */
#ifdef JS_METHODJIT
  jit_return:
#endif

        /* The results of lowered call/apply frames need to be shifted. */
        bool shiftResult = regs.fp()->loweredCallOrApply();

        cx->stack.popInlineFrame(regs);

        RESTORE_INTERP_VARS();

        JS_ASSERT(*regs.pc == JSOP_NEW || *regs.pc == JSOP_CALL ||
                  *regs.pc == JSOP_FUNCALL || *regs.pc == JSOP_FUNAPPLY);

        /* Resume execution in the calling frame. */
        RESET_USE_METHODJIT();
        if (JS_LIKELY(interpReturnOK)) {
            TypeScript::Monitor(cx, script, regs.pc, regs.sp[-1]);

            if (shiftResult) {
                regs.sp[-2] = regs.sp[-1];
                regs.sp--;
            }

            len = JSOP_CALL_LENGTH;
            DO_NEXT_OP(len);
        }

        /* Increment pc so that |sp - fp->slots == ReconstructStackDepth(pc)|. */
        regs.pc += JSOP_CALL_LENGTH;
        goto error;
    } else {
        JS_ASSERT(regs.sp == regs.fp()->base());
    }
    interpReturnOK = true;
    goto exit;
}

BEGIN_CASE(JSOP_DEFAULT)
    regs.sp--;
    /* FALL THROUGH */
BEGIN_CASE(JSOP_GOTO)
{
    len = GET_JUMP_OFFSET(regs.pc);
    BRANCH(len);
}
END_CASE(JSOP_GOTO)

BEGIN_CASE(JSOP_IFEQ)
{
    bool cond;
    Value *_;
    POP_BOOLEAN(cx, _, cond);
    if (cond == false) {
        len = GET_JUMP_OFFSET(regs.pc);
        BRANCH(len);
    }
}
END_CASE(JSOP_IFEQ)

BEGIN_CASE(JSOP_IFNE)
{
    bool cond;
    Value *_;
    POP_BOOLEAN(cx, _, cond);
    if (cond != false) {
        len = GET_JUMP_OFFSET(regs.pc);
        BRANCH(len);
    }
}
END_CASE(JSOP_IFNE)

BEGIN_CASE(JSOP_OR)
{
    bool cond;
    Value *_;
    VALUE_TO_BOOLEAN(cx, _, cond);
    if (cond == true) {
        len = GET_JUMP_OFFSET(regs.pc);
        DO_NEXT_OP(len);
    }
}
END_CASE(JSOP_OR)

BEGIN_CASE(JSOP_AND)
{
    bool cond;
    Value *_;
    VALUE_TO_BOOLEAN(cx, _, cond);
    if (cond == false) {
        len = GET_JUMP_OFFSET(regs.pc);
        DO_NEXT_OP(len);
    }
}
END_CASE(JSOP_AND)

/*
 * If the index value at sp[n] is not an int that fits in a jsval, it could
 * be an object (an XML QName, AttributeName, or AnyName), but only if we are
 * compiling with JS_HAS_XML_SUPPORT.  Otherwise convert the index value to a
 * string atom id.
 */
#define FETCH_ELEMENT_ID(obj, n, id)                                          \
    JS_BEGIN_MACRO                                                            \
        const Value &idval_ = regs.sp[n];                                     \
        int32_t i_;                                                           \
        if (ValueFitsInInt32(idval_, &i_) && INT_FITS_IN_JSID(i_)) {          \
            id = INT_TO_JSID(i_);                                             \
        } else {                                                              \
            if (!js_InternNonIntElementId(cx, obj, idval_, &id, &regs.sp[n])) \
                goto error;                                                   \
        }                                                                     \
    JS_END_MACRO

#define TRY_BRANCH_AFTER_COND(cond,spdec)                                     \
    JS_BEGIN_MACRO                                                            \
        JS_ASSERT(js_CodeSpec[op].length == 1);                               \
        unsigned diff_ = (unsigned) GET_UINT8(regs.pc) - (unsigned) JSOP_IFEQ;         \
        if (diff_ <= 1) {                                                     \
            regs.sp -= spdec;                                                 \
            if (cond == (diff_ != 0)) {                                       \
                ++regs.pc;                                                    \
                len = GET_JUMP_OFFSET(regs.pc);                               \
                BRANCH(len);                                                  \
            }                                                                 \
            len = 1 + JSOP_IFEQ_LENGTH;                                       \
            DO_NEXT_OP(len);                                                  \
        }                                                                     \
    JS_END_MACRO

BEGIN_CASE(JSOP_IN)
{
    const Value &rref = regs.sp[-1];
    if (!rref.isObject()) {
        js_ReportValueError(cx, JSMSG_IN_NOT_OBJECT, -1, rref, NULL);
        goto error;
    }
    JSObject *obj = &rref.toObject();
    jsid id;
    FETCH_ELEMENT_ID(obj, -2, id);
    JSObject *obj2;
    JSProperty *prop;
    if (!obj->lookupGeneric(cx, id, &obj2, &prop))
        goto error;
    bool cond = prop != NULL;
    TRY_BRANCH_AFTER_COND(cond, 2);
    regs.sp--;
    regs.sp[-1].setBoolean(cond);
}
END_CASE(JSOP_IN)

BEGIN_CASE(JSOP_ITER)
{
    JS_ASSERT(regs.sp > regs.fp()->base());
    uint8_t flags = GET_UINT8(regs.pc);
    if (!ValueToIterator(cx, flags, &regs.sp[-1]))
        goto error;
    CHECK_INTERRUPT_HANDLER();
    JS_ASSERT(!regs.sp[-1].isPrimitive());
}
END_CASE(JSOP_ITER)

BEGIN_CASE(JSOP_MOREITER)
{
    JS_ASSERT(regs.sp - 1 >= regs.fp()->base());
    JS_ASSERT(regs.sp[-1].isObject());
    PUSH_NULL();
    bool cond;
    if (!IteratorMore(cx, &regs.sp[-2].toObject(), &cond, &regs.sp[-1]))
        goto error;
    CHECK_INTERRUPT_HANDLER();
    regs.sp[-1].setBoolean(cond);
}
END_CASE(JSOP_MOREITER)

BEGIN_CASE(JSOP_ITERNEXT)
{
    Value *itervp = regs.sp - GET_INT8(regs.pc);
    JS_ASSERT(itervp >= regs.fp()->base());
    JS_ASSERT(itervp->isObject());
    PUSH_NULL();
    if (!IteratorNext(cx, &itervp->toObject(), &regs.sp[-1]))
        goto error;
}
END_CASE(JSOP_ITERNEXT)

BEGIN_CASE(JSOP_ENDITER)
{
    JS_ASSERT(regs.sp - 1 >= regs.fp()->base());
    bool ok = CloseIterator(cx, &regs.sp[-1].toObject());
    regs.sp--;
    if (!ok)
        goto error;
}
END_CASE(JSOP_ENDITER)

BEGIN_CASE(JSOP_DUP)
{
    JS_ASSERT(regs.sp > regs.fp()->base());
    const Value &rref = regs.sp[-1];
    PUSH_COPY(rref);
}
END_CASE(JSOP_DUP)

BEGIN_CASE(JSOP_DUP2)
{
    JS_ASSERT(regs.sp - 2 >= regs.fp()->base());
    const Value &lref = regs.sp[-2];
    const Value &rref = regs.sp[-1];
    PUSH_COPY(lref);
    PUSH_COPY(rref);
}
END_CASE(JSOP_DUP2)

BEGIN_CASE(JSOP_SWAP)
{
    JS_ASSERT(regs.sp - 2 >= regs.fp()->base());
    Value &lref = regs.sp[-2];
    Value &rref = regs.sp[-1];
    lref.swap(rref);
}
END_CASE(JSOP_SWAP)

BEGIN_CASE(JSOP_PICK)
{
    unsigned i = GET_UINT8(regs.pc);
    JS_ASSERT(regs.sp - (i + 1) >= regs.fp()->base());
    Value lval = regs.sp[-int(i + 1)];
    memmove(regs.sp - (i + 1), regs.sp - i, sizeof(Value) * i);
    regs.sp[-1] = lval;
}
END_CASE(JSOP_PICK)

BEGIN_CASE(JSOP_SETCONST)
{
    PropertyName *name;
    LOAD_NAME(0, name);
    JSObject &obj = regs.fp()->varObj();
    const Value &ref = regs.sp[-1];
    if (!obj.defineProperty(cx, name, ref,
                            JS_PropertyStub, JS_StrictPropertyStub,
                            JSPROP_ENUMERATE | JSPROP_PERMANENT | JSPROP_READONLY)) {
        goto error;
    }
}
END_CASE(JSOP_SETCONST);

#if JS_HAS_DESTRUCTURING
BEGIN_CASE(JSOP_ENUMCONSTELEM)
{
    const Value &ref = regs.sp[-3];
    JSObject *obj;
    FETCH_OBJECT(cx, -2, obj);
    jsid id;
    FETCH_ELEMENT_ID(obj, -1, id);
    if (!obj->defineGeneric(cx, id, ref,
                            JS_PropertyStub, JS_StrictPropertyStub,
                            JSPROP_ENUMERATE | JSPROP_PERMANENT | JSPROP_READONLY)) {
        goto error;
    }
    regs.sp -= 3;
}
END_CASE(JSOP_ENUMCONSTELEM)
#endif

BEGIN_CASE(JSOP_BINDGNAME)
    PUSH_OBJECT(regs.fp()->scopeChain().global());
END_CASE(JSOP_BINDGNAME)

BEGIN_CASE(JSOP_BINDNAME)
{
    JSObject *obj;
    do {
        /*
         * We can skip the property lookup for the global object. If the
         * property does not exist anywhere on the scope chain, JSOP_SETNAME
         * adds the property to the global.
         *
         * As a consequence of this optimization for the global object we run
         * its JSRESOLVE_ASSIGNING-tolerant resolve hooks only in JSOP_SETNAME,
         * after the interpreter evaluates the right- hand-side of the
         * assignment, and not here.
         *
         * This should be transparent to the hooks because the script, instead
         * of name = rhs, could have used global.name = rhs given a global
         * object reference, which also calls the hooks only after evaluating
         * the rhs. We desire such resolve hook equivalence between the two
         * forms.
         */
        obj = &regs.fp()->scopeChain();
        if (obj->isGlobal())
            break;

        PropertyName *name;
        LOAD_NAME(0, name);

        obj = FindIdentifierBase(cx, &regs.fp()->scopeChain(), name);
        if (!obj)
            goto error;
    } while (0);
    PUSH_OBJECT(*obj);
}
END_CASE(JSOP_BINDNAME)

#define BITWISE_OP(OP)                                                        \
    JS_BEGIN_MACRO                                                            \
        int32_t i, j;                                                         \
        if (!ToInt32(cx, regs.sp[-2], &i))                                    \
            goto error;                                                       \
        if (!ToInt32(cx, regs.sp[-1], &j))                                    \
            goto error;                                                       \
        i = i OP j;                                                           \
        regs.sp--;                                                            \
        regs.sp[-1].setInt32(i);                                              \
    JS_END_MACRO

BEGIN_CASE(JSOP_BITOR)
    BITWISE_OP(|);
END_CASE(JSOP_BITOR)

BEGIN_CASE(JSOP_BITXOR)
    BITWISE_OP(^);
END_CASE(JSOP_BITXOR)

BEGIN_CASE(JSOP_BITAND)
    BITWISE_OP(&);
END_CASE(JSOP_BITAND)

#undef BITWISE_OP

#define EQUALITY_OP(OP)                                                       \
    JS_BEGIN_MACRO                                                            \
        Value rval = regs.sp[-1];                                             \
        Value lval = regs.sp[-2];                                             \
        bool cond;                                                            \
        if (!LooselyEqual(cx, lval, rval, &cond))                             \
            goto error;                                                       \
        cond = cond OP JS_TRUE;                                               \
        TRY_BRANCH_AFTER_COND(cond, 2);                                       \
        regs.sp--;                                                            \
        regs.sp[-1].setBoolean(cond);                                         \
    JS_END_MACRO

BEGIN_CASE(JSOP_EQ)
    EQUALITY_OP(==);
END_CASE(JSOP_EQ)

BEGIN_CASE(JSOP_NE)
    EQUALITY_OP(!=);
END_CASE(JSOP_NE)

#undef EQUALITY_OP

#define STRICT_EQUALITY_OP(OP, COND)                                          \
    JS_BEGIN_MACRO                                                            \
        const Value &rref = regs.sp[-1];                                      \
        const Value &lref = regs.sp[-2];                                      \
        bool equal;                                                           \
        if (!StrictlyEqual(cx, lref, rref, &equal))                           \
            goto error;                                                       \
        COND = equal OP JS_TRUE;                                              \
        regs.sp--;                                                            \
    JS_END_MACRO

BEGIN_CASE(JSOP_STRICTEQ)
{
    bool cond;
    STRICT_EQUALITY_OP(==, cond);
    regs.sp[-1].setBoolean(cond);
}
END_CASE(JSOP_STRICTEQ)

BEGIN_CASE(JSOP_STRICTNE)
{
    bool cond;
    STRICT_EQUALITY_OP(!=, cond);
    regs.sp[-1].setBoolean(cond);
}
END_CASE(JSOP_STRICTNE)

BEGIN_CASE(JSOP_CASE)
{
    bool cond;
    STRICT_EQUALITY_OP(==, cond);
    if (cond) {
        regs.sp--;
        len = GET_JUMP_OFFSET(regs.pc);
        BRANCH(len);
    }
}
END_CASE(JSOP_CASE)

#undef STRICT_EQUALITY_OP

BEGIN_CASE(JSOP_LT)
{
    bool cond;
    const Value &lref = regs.sp[-2];
    const Value &rref = regs.sp[-1];
    if (!LessThanOperation(cx, lref, rref, &cond))
        goto error;
    TRY_BRANCH_AFTER_COND(cond, 2);
    regs.sp[-2].setBoolean(cond);
    regs.sp--;
}
END_CASE(JSOP_LT)

BEGIN_CASE(JSOP_LE)
{
    bool cond;
    const Value &lref = regs.sp[-2];
    const Value &rref = regs.sp[-1];
    if (!LessThanOrEqualOperation(cx, lref, rref, &cond))
        goto error;
    TRY_BRANCH_AFTER_COND(cond, 2);
    regs.sp[-2].setBoolean(cond);
    regs.sp--;
}
END_CASE(JSOP_LE)

BEGIN_CASE(JSOP_GT)
{
    bool cond;
    const Value &lref = regs.sp[-2];
    const Value &rref = regs.sp[-1];
    if (!GreaterThanOperation(cx, lref, rref, &cond))
        goto error;
    TRY_BRANCH_AFTER_COND(cond, 2);
    regs.sp[-2].setBoolean(cond);
    regs.sp--;
}
END_CASE(JSOP_GT)

BEGIN_CASE(JSOP_GE)
{
    bool cond;
    const Value &lref = regs.sp[-2];
    const Value &rref = regs.sp[-1];
    if (!GreaterThanOrEqualOperation(cx, lref, rref, &cond))
        goto error;
    TRY_BRANCH_AFTER_COND(cond, 2);
    regs.sp[-2].setBoolean(cond);
    regs.sp--;
}
END_CASE(JSOP_GE)

#define SIGNED_SHIFT_OP(OP)                                                   \
    JS_BEGIN_MACRO                                                            \
        int32_t i, j;                                                         \
        if (!ToInt32(cx, regs.sp[-2], &i))                                    \
            goto error;                                                       \
        if (!ToInt32(cx, regs.sp[-1], &j))                                    \
            goto error;                                                       \
        i = i OP (j & 31);                                                    \
        regs.sp--;                                                            \
        regs.sp[-1].setInt32(i);                                              \
    JS_END_MACRO

BEGIN_CASE(JSOP_LSH)
    SIGNED_SHIFT_OP(<<);
END_CASE(JSOP_LSH)

BEGIN_CASE(JSOP_RSH)
    SIGNED_SHIFT_OP(>>);
END_CASE(JSOP_RSH)

#undef SIGNED_SHIFT_OP

BEGIN_CASE(JSOP_URSH)
{
    uint32_t u;
    if (!ToUint32(cx, regs.sp[-2], &u))
        goto error;
    int32_t j;
    if (!ToInt32(cx, regs.sp[-1], &j))
        goto error;

    u >>= (j & 31);

    regs.sp--;
    if (!regs.sp[-1].setNumber(uint32_t(u)))
        TypeScript::MonitorOverflow(cx, script, regs.pc);
}
END_CASE(JSOP_URSH)

BEGIN_CASE(JSOP_ADD)
{
    Value lval = regs.sp[-2];
    Value rval = regs.sp[-1];
    if (!AddOperation(cx, lval, rval, &regs.sp[-2]))
        goto error;
    regs.sp--;
}
END_CASE(JSOP_ADD)

BEGIN_CASE(JSOP_SUB)
{
    Value lval = regs.sp[-2];
    Value rval = regs.sp[-1];
    if (!SubOperation(cx, lval, rval, &regs.sp[-2]))
        goto error;
    regs.sp--;
}
END_CASE(JSOP_SUB)

BEGIN_CASE(JSOP_MUL)
{
    Value lval = regs.sp[-2];
    Value rval = regs.sp[-1];
    if (!MulOperation(cx, lval, rval, &regs.sp[-2]))
        goto error;
    regs.sp--;
}
END_CASE(JSOP_MUL)

BEGIN_CASE(JSOP_DIV)
{
    Value lval = regs.sp[-2];
    Value rval = regs.sp[-1];
    if (!DivOperation(cx, lval, rval, &regs.sp[-2]))
        goto error;
    regs.sp--;
}
END_CASE(JSOP_DIV)

BEGIN_CASE(JSOP_MOD)
{
    Value lval = regs.sp[-2];
    Value rval = regs.sp[-1];
    if (!ModOperation(cx, lval, rval, &regs.sp[-2]))
        goto error;
    regs.sp--;
}
END_CASE(JSOP_MOD)

BEGIN_CASE(JSOP_NOT)
{
    Value *_;
    bool cond;
    POP_BOOLEAN(cx, _, cond);
    PUSH_BOOLEAN(!cond);
}
END_CASE(JSOP_NOT)

BEGIN_CASE(JSOP_BITNOT)
{
    int32_t i;
    if (!BitNot(cx, regs.sp[-1], &i))
        goto error;
    regs.sp[-1].setInt32(i);
}
END_CASE(JSOP_BITNOT)

BEGIN_CASE(JSOP_NEG)
{
    /*
     * When the operand is int jsval, INT32_FITS_IN_JSVAL(i) implies
     * INT32_FITS_IN_JSVAL(-i) unless i is 0 or INT32_MIN when the
     * results, -0.0 or INT32_MAX + 1, are double values.
     */
    Value ref = regs.sp[-1];
    int32_t i;
    if (ref.isInt32() && (i = ref.toInt32()) != 0 && i != INT32_MIN) {
        i = -i;
        regs.sp[-1].setInt32(i);
    } else {
        double d;
        if (!ToNumber(cx, regs.sp[-1], &d))
            goto error;
        d = -d;
        if (!regs.sp[-1].setNumber(d) && !ref.isDouble())
            TypeScript::MonitorOverflow(cx, script, regs.pc);
    }
}
END_CASE(JSOP_NEG)

BEGIN_CASE(JSOP_POS)
    if (!ToNumber(cx, &regs.sp[-1]))
        goto error;
    if (!regs.sp[-1].isInt32())
        TypeScript::MonitorOverflow(cx, script, regs.pc);
END_CASE(JSOP_POS)

BEGIN_CASE(JSOP_DELNAME)
{
    PropertyName *name;
    LOAD_NAME(0, name);
    JSObject *obj, *obj2;
    JSProperty *prop;
    if (!FindProperty(cx, name, cx->stack.currentScriptedScopeChain(), &obj, &obj2, &prop))
        goto error;

    /* Strict mode code should never contain JSOP_DELNAME opcodes. */
    JS_ASSERT(!script->strictModeCode);

    /* ECMA says to return true if name is undefined or inherited. */
    PUSH_BOOLEAN(true);
    if (prop) {
        if (!obj->deleteProperty(cx, name, &regs.sp[-1], false))
            goto error;
    }
}
END_CASE(JSOP_DELNAME)

BEGIN_CASE(JSOP_DELPROP)
{
    PropertyName *name;
    LOAD_NAME(0, name);

    JSObject *obj;
    FETCH_OBJECT(cx, -1, obj);

    Value rval;
    if (!obj->deleteProperty(cx, name, &rval, script->strictModeCode))
        goto error;

    regs.sp[-1] = rval;
}
END_CASE(JSOP_DELPROP)

BEGIN_CASE(JSOP_DELELEM)
{
    /* Fetch the left part and resolve it to a non-null object. */
    JSObject *obj;
    FETCH_OBJECT(cx, -2, obj);

    const Value &propval = regs.sp[-1];
    Value &rval = regs.sp[-2];

    if (!obj->deleteByValue(cx, propval, &rval, script->strictModeCode))
        goto error;

    regs.sp--;
}
END_CASE(JSOP_DELELEM)

BEGIN_CASE(JSOP_TOID)
{
    /*
     * Increment or decrement requires use to lookup the same property twice, but we need to avoid
     * the oberservable stringification the second time.
     * There must be an object value below the id, which will not be popped
     * but is necessary in interning the id for XML.
     */
    Value objval = regs.sp[-2];
    Value idval = regs.sp[-1];
    if (!ToIdOperation(cx, objval, idval, &regs.sp[-1]))
        goto error;
}
END_CASE(JSOP_TOID)

BEGIN_CASE(JSOP_TYPEOFEXPR)
BEGIN_CASE(JSOP_TYPEOF)
{
    const Value &ref = regs.sp[-1];
    regs.sp[-1].setString(TypeOfOperation(cx, ref));
}
END_CASE(JSOP_TYPEOF)

BEGIN_CASE(JSOP_VOID)
    regs.sp[-1].setUndefined();
END_CASE(JSOP_VOID)

BEGIN_CASE(JSOP_INCELEM)
BEGIN_CASE(JSOP_DECELEM)
BEGIN_CASE(JSOP_ELEMINC)
BEGIN_CASE(JSOP_ELEMDEC)
    /* No-op */
END_CASE(JSOP_INCELEM)

BEGIN_CASE(JSOP_INCPROP)
BEGIN_CASE(JSOP_DECPROP)
BEGIN_CASE(JSOP_PROPINC)
BEGIN_CASE(JSOP_PROPDEC)
BEGIN_CASE(JSOP_INCNAME)
BEGIN_CASE(JSOP_DECNAME)
BEGIN_CASE(JSOP_NAMEINC)
BEGIN_CASE(JSOP_NAMEDEC)
BEGIN_CASE(JSOP_INCGNAME)
BEGIN_CASE(JSOP_DECGNAME)
BEGIN_CASE(JSOP_GNAMEINC)
BEGIN_CASE(JSOP_GNAMEDEC)
    /* No-op */
END_CASE(JSOP_INCPROP)

BEGIN_CASE(JSOP_DECARG)
BEGIN_CASE(JSOP_ARGDEC)
BEGIN_CASE(JSOP_INCARG)
BEGIN_CASE(JSOP_ARGINC)
{
    Value &arg = regs.fp()->formalArg(GET_ARGNO(regs.pc));
    if (!DoIncDec(cx, script, regs.pc, arg, &arg, &regs.sp[0]))
        goto error;
    regs.sp++;
}
END_CASE(JSOP_ARGINC);

BEGIN_CASE(JSOP_DECLOCAL)
BEGIN_CASE(JSOP_LOCALDEC)
BEGIN_CASE(JSOP_INCLOCAL)
BEGIN_CASE(JSOP_LOCALINC)
{
    Value &local = regs.fp()->localSlot(GET_SLOTNO(regs.pc));
    if (!DoIncDec(cx, script, regs.pc, local, &local, &regs.sp[0]))
        goto error;
    regs.sp++;
}
END_CASE(JSOP_LOCALINC)

BEGIN_CASE(JSOP_THIS)
    if (!ComputeThis(cx, regs.fp()))
        goto error;
    PUSH_COPY(regs.fp()->thisValue());
END_CASE(JSOP_THIS)

BEGIN_CASE(JSOP_GETPROP)
BEGIN_CASE(JSOP_GETXPROP)
BEGIN_CASE(JSOP_LENGTH)
BEGIN_CASE(JSOP_CALLPROP)
{
    Value rval;
    if (!GetPropertyOperation(cx, regs.pc, regs.sp[-1], &rval))
        goto error;

    TypeScript::Monitor(cx, script, regs.pc, rval);

    regs.sp[-1] = rval;
    assertSameCompartment(cx, regs.sp[-1]);
}
END_CASE(JSOP_GETPROP)

BEGIN_CASE(JSOP_SETGNAME)
BEGIN_CASE(JSOP_SETNAME)
BEGIN_CASE(JSOP_SETPROP)
BEGIN_CASE(JSOP_SETMETHOD)
{
    const Value &rval = regs.sp[-1];
    const Value &lval = regs.sp[-2];

    if (!SetPropertyOperation(cx, regs.pc, lval, rval))
        goto error;

    regs.sp[-2] = regs.sp[-1];
    regs.sp--;
}
END_CASE(JSOP_SETPROP)

BEGIN_CASE(JSOP_GETELEM)
BEGIN_CASE(JSOP_CALLELEM)
{
    Value &lref = regs.sp[-2];
    Value &rref = regs.sp[-1];
    if (!GetElementOperation(cx, op, lref, rref, &regs.sp[-2]))
        goto error;
    TypeScript::Monitor(cx, script, regs.pc, regs.sp[-2]);
    regs.sp--;
}
END_CASE(JSOP_GETELEM)

BEGIN_CASE(JSOP_SETELEM)
{
    JSObject *obj;
    FETCH_OBJECT(cx, -3, obj);
    jsid id;
    FETCH_ELEMENT_ID(obj, -2, id);
    Value &value = regs.sp[-1];
    if (!SetObjectElementOperation(cx, obj, id, value, script->strictModeCode))
        goto error;
    regs.sp[-3] = value;
    regs.sp -= 2;
}
END_CASE(JSOP_SETELEM)

BEGIN_CASE(JSOP_ENUMELEM)
{
    /* Funky: the value to set is under the [obj, id] pair. */
    JSObject *obj;
    FETCH_OBJECT(cx, -2, obj);
    jsid id;
    FETCH_ELEMENT_ID(obj, -1, id);
    Value rval = regs.sp[-3];
    if (!obj->setGeneric(cx, id, &rval, script->strictModeCode))
        goto error;
    regs.sp -= 3;
}
END_CASE(JSOP_ENUMELEM)

BEGIN_CASE(JSOP_EVAL)
{
    CallArgs args = CallArgsFromSp(GET_ARGC(regs.pc), regs.sp);
    if (IsBuiltinEvalForScope(&regs.fp()->scopeChain(), args.calleev())) {
        if (!DirectEval(cx, args))
            goto error;
    } else {
        if (!InvokeKernel(cx, args))
            goto error;
    }
    CHECK_INTERRUPT_HANDLER();
    regs.sp = args.spAfterCall();
    TypeScript::Monitor(cx, script, regs.pc, regs.sp[-1]);
}
END_CASE(JSOP_EVAL)

BEGIN_CASE(JSOP_NEW)
BEGIN_CASE(JSOP_CALL)
BEGIN_CASE(JSOP_FUNCALL)
BEGIN_CASE(JSOP_FUNAPPLY)
{
    CallArgs args = CallArgsFromSp(GET_ARGC(regs.pc), regs.sp);
    JS_ASSERT(args.base() >= regs.fp()->base());

    bool construct = (*regs.pc == JSOP_NEW);

    JSFunction *fun;

    /* Don't bother trying to fast-path calls to scripted non-constructors. */
    if (!IsFunctionObject(args.calleev(), &fun) || !fun->isInterpretedConstructor()) {
        if (construct) {
            if (!InvokeConstructorKernel(cx, args))
                goto error;
        } else {
            if (!InvokeKernel(cx, args))
                goto error;
        }
        regs.sp = args.spAfterCall();
        TypeScript::Monitor(cx, script, regs.pc, regs.sp[-1]);
        CHECK_INTERRUPT_HANDLER();
        len = JSOP_CALL_LENGTH;
        DO_NEXT_OP(len);
    }

    TypeMonitorCall(cx, args, construct);

    InitialFrameFlags initial = construct ? INITIAL_CONSTRUCT : INITIAL_NONE;

    JSScript *newScript = fun->script();

    if (newScript->compileAndGo && newScript->hasClearedGlobal()) {
        JS_ReportErrorNumber(cx, js_GetErrorMessage, NULL, JSMSG_CLEARED_SCOPE);
        goto error;
    }

    if (!cx->stack.pushInlineFrame(cx, regs, args, *fun, newScript, initial))
        goto error;

    RESTORE_INTERP_VARS();

    if (!regs.fp()->functionPrologue(cx))
        goto error;

    RESET_USE_METHODJIT();

    bool newType = cx->typeInferenceEnabled() && UseNewType(cx, script, regs.pc);
	
#ifdef JS_ION
    if (!newType && ion::IsEnabled()) {
        ion::MethodStatus status = ion::Compile(cx, script, regs.fp(), NULL);
        if (status == ion::Method_Compiled) {
            interpReturnOK = ion::Cannon(cx, regs.fp());
            CHECK_INTERRUPT_HANDLER();
            goto jit_return;
        }
    }
#endif

#ifdef JS_METHODJIT
    if (!newType) {
        /* Try to ensure methods are method JIT'd.  */
        mjit::CompileRequest request = (interpMode == JSINTERP_NORMAL)
                                       ? mjit::CompileRequest_Interpreter
                                       : mjit::CompileRequest_JIT;
        mjit::CompileStatus status = mjit::CanMethodJIT(cx, script, script->code,
                                                        construct, request);
        if (status == mjit::Compile_Error)
            goto error;
        if (status == mjit::Compile_Okay) {
            mjit::JaegerStatus status = mjit::JaegerShot(cx, true);
            CHECK_PARTIAL_METHODJIT(status);
            interpReturnOK = (status == mjit::Jaeger_Returned);
            CHECK_INTERRUPT_HANDLER();
            goto jit_return;
        }
    }
#endif

    if (!ScriptPrologue(cx, regs.fp(), newType))
        goto error;

    if (cx->compartment->debugMode()) {
        switch (ScriptDebugPrologue(cx, regs.fp())) {
          case JSTRAP_CONTINUE:
            break;
          case JSTRAP_RETURN:
            interpReturnOK = true;
            goto forced_return;
          case JSTRAP_THROW:
          case JSTRAP_ERROR:
            goto error;
          default:
            JS_NOT_REACHED("bad ScriptDebugPrologue status");
        }
    }

    CHECK_INTERRUPT_HANDLER();

    /* Load first op and dispatch it (safe since JSOP_STOP). */
    op = (JSOp) *regs.pc;
    DO_OP();
}

BEGIN_CASE(JSOP_SETCALL)
{
    JS_ReportErrorNumber(cx, js_GetErrorMessage, NULL, JSMSG_BAD_LEFTSIDE_OF_ASS);
    goto error;
}
END_CASE(JSOP_SETCALL)

BEGIN_CASE(JSOP_IMPLICITTHIS)
{
    PropertyName *name;
    LOAD_NAME(0, name);

    JSObject *obj, *obj2;
    JSProperty *prop;
    if (!FindPropertyHelper(cx, name, false, cx->stack.currentScriptedScopeChain(), &obj, &obj2, &prop))
        goto error;

    Value v;
    if (!ComputeImplicitThis(cx, obj, &v))
        goto error;
    PUSH_COPY(v);
}
END_CASE(JSOP_IMPLICITTHIS)

BEGIN_CASE(JSOP_GETGNAME)
BEGIN_CASE(JSOP_CALLGNAME)
BEGIN_CASE(JSOP_NAME)
BEGIN_CASE(JSOP_CALLNAME)
{
    Value rval;
    if (!NameOperation(cx, regs.pc, &rval))
        goto error;

    PUSH_COPY(rval);
    TypeScript::Monitor(cx, script, regs.pc, rval);
}
END_CASE(JSOP_NAME)

BEGIN_CASE(JSOP_UINT16)
    PUSH_INT32((int32_t) GET_UINT16(regs.pc));
END_CASE(JSOP_UINT16)

BEGIN_CASE(JSOP_UINT24)
    PUSH_INT32((int32_t) GET_UINT24(regs.pc));
END_CASE(JSOP_UINT24)

BEGIN_CASE(JSOP_INT8)
    PUSH_INT32(GET_INT8(regs.pc));
END_CASE(JSOP_INT8)

BEGIN_CASE(JSOP_INT32)
    PUSH_INT32(GET_INT32(regs.pc));
END_CASE(JSOP_INT32)

BEGIN_CASE(JSOP_DOUBLE)
{
    double dbl;
    LOAD_DOUBLE(0, dbl);
    PUSH_DOUBLE(dbl);
}
END_CASE(JSOP_DOUBLE)

BEGIN_CASE(JSOP_STRING)
{
    JSAtom *atom;
    LOAD_ATOM(0, atom);
    PUSH_STRING(atom);
}
END_CASE(JSOP_STRING)

BEGIN_CASE(JSOP_OBJECT)
{
    PUSH_OBJECT(*script->getObject(GET_UINT32_INDEX(regs.pc)));
}
END_CASE(JSOP_OBJECT)

BEGIN_CASE(JSOP_REGEXP)
{
    /*
     * Push a regexp object cloned from the regexp literal object mapped by the
     * bytecode at pc.
     */
    uint32_t index = GET_UINT32_INDEX(regs.pc);
    JSObject *proto = regs.fp()->scopeChain().global().getOrCreateRegExpPrototype(cx);
    if (!proto)
        goto error;
    JSObject *obj = CloneRegExpObject(cx, script->getRegExp(index), proto);
    if (!obj)
        goto error;
    PUSH_OBJECT(*obj);
}
END_CASE(JSOP_REGEXP)

BEGIN_CASE(JSOP_ZERO)
    PUSH_INT32(0);
END_CASE(JSOP_ZERO)

BEGIN_CASE(JSOP_ONE)
    PUSH_INT32(1);
END_CASE(JSOP_ONE)

BEGIN_CASE(JSOP_NULL)
    PUSH_NULL();
END_CASE(JSOP_NULL)

BEGIN_CASE(JSOP_FALSE)
    PUSH_BOOLEAN(false);
END_CASE(JSOP_FALSE)

BEGIN_CASE(JSOP_TRUE)
    PUSH_BOOLEAN(true);
END_CASE(JSOP_TRUE)

{
BEGIN_CASE(JSOP_TABLESWITCH)
{
    jsbytecode *pc2 = regs.pc;
    len = GET_JUMP_OFFSET(pc2);

    /*
     * ECMAv2+ forbids conversion of discriminant, so we will skip to the
     * default case if the discriminant isn't already an int jsval.  (This
     * opcode is emitted only for dense int-domain switches.)
     */
    const Value &rref = *--regs.sp;
    int32_t i;
    if (rref.isInt32()) {
        i = rref.toInt32();
    } else {
        double d;
        /* Don't use JSDOUBLE_IS_INT32; treat -0 (double) as 0. */
        if (!rref.isDouble() || (d = rref.toDouble()) != (i = int32_t(rref.toDouble())))
            DO_NEXT_OP(len);
    }

    pc2 += JUMP_OFFSET_LEN;
    int32_t low = GET_JUMP_OFFSET(pc2);
    pc2 += JUMP_OFFSET_LEN;
    int32_t high = GET_JUMP_OFFSET(pc2);

    i -= low;
    if ((uint32_t)i < (uint32_t)(high - low + 1)) {
        pc2 += JUMP_OFFSET_LEN + JUMP_OFFSET_LEN * i;
        int32_t off = (int32_t) GET_JUMP_OFFSET(pc2);
        if (off)
            len = off;
    }
}
END_VARLEN_CASE
}

{
BEGIN_CASE(JSOP_LOOKUPSWITCH)
{
    int32_t off;
    off = JUMP_OFFSET_LEN;

    /*
     * JSOP_LOOKUPSWITCH are never used if any atom index in it would exceed
     * 64K limit.
     */
    JS_ASSERT(atoms == script->atoms);
    jsbytecode *pc2 = regs.pc;

    Value lval = regs.sp[-1];
    regs.sp--;

    int npairs;
    if (!lval.isPrimitive())
        goto end_lookup_switch;

    pc2 += off;
    npairs = GET_UINT16(pc2);
    pc2 += UINT16_LEN;
    JS_ASSERT(npairs);  /* empty switch uses JSOP_TABLESWITCH */

    bool match;
#define SEARCH_PAIRS(MATCH_CODE)                                              \
    for (;;) {                                                                \
        Value rval = script->getConst(GET_UINT32_INDEX(pc2));                 \
        MATCH_CODE                                                            \
        pc2 += UINT32_INDEX_LEN;                                              \
        if (match)                                                            \
            break;                                                            \
        pc2 += off;                                                           \
        if (--npairs == 0) {                                                  \
            pc2 = regs.pc;                                                    \
            break;                                                            \
        }                                                                     \
    }

    if (lval.isString()) {
        JSLinearString *str = lval.toString()->ensureLinear(cx);
        if (!str)
            goto error;
        JSLinearString *str2;
        SEARCH_PAIRS(
            match = (rval.isString() &&
                     ((str2 = &rval.toString()->asLinear()) == str ||
                      EqualStrings(str2, str)));
        )
    } else if (lval.isNumber()) {
        double ldbl = lval.toNumber();
        SEARCH_PAIRS(
            match = rval.isNumber() && ldbl == rval.toNumber();
        )
    } else {
        SEARCH_PAIRS(
            match = (lval == rval);
        )
    }
#undef SEARCH_PAIRS

  end_lookup_switch:
    len = GET_JUMP_OFFSET(pc2);
}
END_VARLEN_CASE
}

BEGIN_CASE(JSOP_ARGUMENTS)
{
    Value rval;
    if (cx->typeInferenceEnabled() && !script->strictModeCode) {
        if (!script->ensureRanInference(cx))
            goto error;
        if (script->createdArgs) {
            ArgumentsObject *arguments = js_GetArgsObject(cx, regs.fp());
            if (!arguments)
                goto error;
            rval = ObjectValue(*arguments);
        } else {
            rval = MagicValue(JS_LAZY_ARGUMENTS);
        }
    } else {
        ArgumentsObject *arguments = js_GetArgsObject(cx, regs.fp());
        if (!arguments)
            goto error;
        rval = ObjectValue(*arguments);
    }
    PUSH_COPY(rval);
}
END_CASE(JSOP_ARGUMENTS)

BEGIN_CASE(JSOP_GETARG)
BEGIN_CASE(JSOP_CALLARG)
    PUSH_COPY(regs.fp()->formalArg(GET_ARGNO(regs.pc)));
END_CASE(JSOP_GETARG)

BEGIN_CASE(JSOP_SETARG)
    regs.fp()->formalArg(GET_ARGNO(regs.pc)) = regs.sp[-1];
END_CASE(JSOP_SETARG)

BEGIN_CASE(JSOP_GETLOCAL)
BEGIN_CASE(JSOP_CALLLOCAL)
    PUSH_COPY_SKIP_CHECK(regs.fp()->localSlot(GET_SLOTNO(regs.pc)));

    /*
     * Skip the same-compartment assertion if the local will be immediately
     * popped. We do not guarantee sync for dead locals when coming in from the
     * method JIT, and a GETLOCAL followed by POP is not considered to be
     * a use of the variable.
     */
    if (regs.pc[JSOP_GETLOCAL_LENGTH] != JSOP_POP)
        assertSameCompartment(cx, regs.sp[-1]);
END_CASE(JSOP_GETLOCAL)

BEGIN_CASE(JSOP_SETLOCAL)
    regs.fp()->localSlot(GET_SLOTNO(regs.pc)) = regs.sp[-1];
END_CASE(JSOP_SETLOCAL)

BEGIN_CASE(JSOP_GETFCSLOT)
BEGIN_CASE(JSOP_CALLFCSLOT)
{
    JS_ASSERT(regs.fp()->isNonEvalFunctionFrame());
    unsigned index = GET_UINT16(regs.pc);
    JSObject *obj = &argv[-2].toObject();

    PUSH_COPY(obj->toFunction()->getFlatClosureUpvar(index));
    TypeScript::Monitor(cx, script, regs.pc, regs.sp[-1]);
}
END_CASE(JSOP_GETFCSLOT)

BEGIN_CASE(JSOP_DEFCONST)
BEGIN_CASE(JSOP_DEFVAR)
{
    PropertyName *dn = atoms[GET_UINT32_INDEX(regs.pc)]->asPropertyName();

    /* ES5 10.5 step 8 (with subsequent errata). */
    unsigned attrs = JSPROP_ENUMERATE;
    if (!regs.fp()->isEvalFrame())
        attrs |= JSPROP_PERMANENT;
    if (op == JSOP_DEFCONST)
        attrs |= JSPROP_READONLY;

    /* Step 8b. */
    JSObject &obj = regs.fp()->varObj();

    if (!DefVarOrConstOperation(cx, obj, dn, attrs))
        goto error;
}
END_CASE(JSOP_DEFVAR)

BEGIN_CASE(JSOP_DEFFUN)
{
    /*
     * A top-level function defined in Global or Eval code (see ECMA-262
     * Ed. 3), or else a SpiderMonkey extension: a named function statement in
     * a compound statement (not at the top statement level of global code, or
     * at the top level of a function body).
     */
    JSFunction *fun = script->getFunction(GET_UINT32_INDEX(regs.pc));
    JSObject *obj = fun;

    JSObject *obj2;
    if (fun->isNullClosure()) {
        /*
         * Even a null closure needs a parent for principals finding.
         * FIXME: bug 476950, although debugger users may also demand some kind
         * of scope link for debugger-assisted eval-in-frame.
         */
        obj2 = &regs.fp()->scopeChain();
    } else {
        JS_ASSERT(!fun->isFlatClosure());

        obj2 = GetScopeChain(cx, regs.fp());
        if (!obj2)
            goto error;
    }

    /*
     * If static link is not current scope, clone fun's object to link to the
     * current scope via parent. We do this to enable sharing of compiled
     * functions among multiple equivalent scopes, amortizing the cost of
     * compilation over a number of executions.  Examples include XUL scripts
     * and event handlers shared among Firefox or other Mozilla app chrome
     * windows, and user-defined JS functions precompiled and then shared among
     * requests in server-side JS.
     */
    if (obj->toFunction()->environment() != obj2) {
        obj = CloneFunctionObjectIfNotSingleton(cx, fun, obj2);
        if (!obj)
            goto error;
        JS_ASSERT_IF(script->hasGlobal(), obj->getProto() == fun->getProto());
    }

    /*
     * ECMA requires functions defined when entering Eval code to be
     * impermanent.
     */
    unsigned attrs = regs.fp()->isEvalFrame()
                  ? JSPROP_ENUMERATE
                  : JSPROP_ENUMERATE | JSPROP_PERMANENT;

    /*
     * We define the function as a property of the variable object and not the
     * current scope chain even for the case of function expression statements
     * and functions defined by eval inside let or with blocks.
     */
    JSObject *parent = &regs.fp()->varObj();

    /* ES5 10.5 (NB: with subsequent errata). */
    PropertyName *name = fun->atom->asPropertyName();
    JSProperty *prop = NULL;
    JSObject *pobj;
    if (!parent->lookupProperty(cx, name, &pobj, &prop))
        goto error;

    Value rval = ObjectValue(*obj);

    do {
        /* Steps 5d, 5f. */
        if (!prop || pobj != parent) {
            if (!parent->defineProperty(cx, name, rval,
                                        JS_PropertyStub, JS_StrictPropertyStub, attrs))
            {
                goto error;
            }
            break;
        }

        /* Step 5e. */
        JS_ASSERT(parent->isNative());
        Shape *shape = reinterpret_cast<Shape *>(prop);
        if (parent->isGlobal()) {
            if (shape->configurable()) {
                if (!parent->defineProperty(cx, name, rval,
                                            JS_PropertyStub, JS_StrictPropertyStub, attrs))
                {
                    goto error;
                }
                break;
            }

            if (shape->isAccessorDescriptor() || !shape->writable() || !shape->enumerable()) {
                JSAutoByteString bytes;
                if (js_AtomToPrintableString(cx, name, &bytes)) {
                    JS_ReportErrorNumber(cx, js_GetErrorMessage, NULL,
                                         JSMSG_CANT_REDEFINE_PROP, bytes.ptr());
                }
                goto error;
            }
        }

        /*
         * Non-global properties, and global properties which we aren't simply
         * redefining, must be set.  First, this preserves their attributes.
         * Second, this will produce warnings and/or errors as necessary if the
         * specified Call object property is not writable (const).
         */

        /* Step 5f. */
        if (!parent->setProperty(cx, name, &rval, script->strictModeCode))
            goto error;
    } while (false);
}
END_CASE(JSOP_DEFFUN)

BEGIN_CASE(JSOP_DEFLOCALFUN)
{
    /*
     * Define a local function (i.e., one nested at the top level of another
     * function), parented by the current scope chain, stored in a local
     * variable slot that the compiler allocated.  This is an optimization over
     * JSOP_DEFFUN that avoids requiring a call object for the outer function's
     * activation.
     */
    JSFunction *fun = script->getFunction(GET_UINT32_INDEX(regs.pc + SLOTNO_LEN));
    JS_ASSERT(fun->isInterpreted());
    JS_ASSERT(!fun->isFlatClosure());

    JSObject *parent;
    if (fun->isNullClosure()) {
        parent = &regs.fp()->scopeChain();
    } else {
        parent = GetScopeChain(cx, regs.fp());
        if (!parent)
            goto error;
    }
    JSObject *obj = CloneFunctionObjectIfNotSingleton(cx, fun, parent);
    if (!obj)
        goto error;

    JS_ASSERT_IF(script->hasGlobal(), obj->getProto() == fun->getProto());

    regs.fp()->varSlot(GET_SLOTNO(regs.pc)) = ObjectValue(*obj);
}
END_CASE(JSOP_DEFLOCALFUN)

BEGIN_CASE(JSOP_DEFLOCALFUN_FC)
{
    JSFunction *fun = script->getFunction(GET_UINT32_INDEX(regs.pc + SLOTNO_LEN));

    JSObject *obj = js_NewFlatClosure(cx, fun);
    if (!obj)
        goto error;

    regs.fp()->varSlot(GET_SLOTNO(regs.pc)) = ObjectValue(*obj);
}
END_CASE(JSOP_DEFLOCALFUN_FC)

BEGIN_CASE(JSOP_LAMBDA)
{
    /* Load the specified function object literal. */
    JSFunction *fun = script->getFunction(GET_UINT32_INDEX(regs.pc));
    JSObject *obj = fun;

    /* do-while(0) so we can break instead of using a goto. */
    do {
        JSObject *parent;
        if (fun->isNullClosure()) {
            parent = &regs.fp()->scopeChain();

            if (fun->joinable()) {
                jsbytecode *pc2 = regs.pc + JSOP_LAMBDA_LENGTH;
                JSOp op2 = JSOp(*pc2);

                /*
                 * Optimize var obj = {method: function () { ... }, ...},
                 * this.method = function () { ... }; and other significant
                 * single-use-of-null-closure bytecode sequences.
                 */
                if (op2 == JSOP_INITMETHOD) {
#ifdef DEBUG
                    const Value &lref = regs.sp[-1];
                    JS_ASSERT(lref.isObject());
                    JSObject *obj2 = &lref.toObject();
                    JS_ASSERT(obj2->isObject());
#endif
                    JS_ASSERT(fun->methodAtom() ==
                              script->getAtom(GET_UINT32_INDEX(regs.pc + JSOP_LAMBDA_LENGTH)));
                    break;
                }

                if (op2 == JSOP_SETMETHOD) {
#ifdef DEBUG
                    op2 = JSOp(pc2[JSOP_SETMETHOD_LENGTH]);
                    JS_ASSERT(op2 == JSOP_POP || op2 == JSOP_POPV);
#endif
                    const Value &lref = regs.sp[-1];
                    if (lref.isObject() && lref.toObject().canHaveMethodBarrier()) {
                        JS_ASSERT(fun->methodAtom() ==
                                  script->getAtom(GET_UINT32_INDEX(regs.pc + JSOP_LAMBDA_LENGTH)));
                        break;
                    }
                } else if (op2 == JSOP_NOTEARG) {
                    jsbytecode *pc3 = pc2 + JSOP_NOTEARG_LENGTH;
                    if (JSOp(*pc3) == JSOP_CALL) {
                        /*
                         * Note that we have not yet pushed obj as the final argument,
                         * so regs.sp[1 - (iargc + 2)], and not regs.sp[-(iargc + 2)],
                         * is the callee for this JSOP_CALL.
                         */
                        uint32_t argc = GET_ARGC(pc3);
                        const Value &cref = regs.sp[1 - (int32_t(argc) + 2)];
                        if (cref.isObject() && IsLambdaJoinableForCall(&cref.toObject(), argc))
                            break;
                    }
                } else if (op2 == JSOP_NULL) {
                    pc2 += JSOP_NULL_LENGTH;
                    op2 = JSOp(*pc2);

                    if (op2 == JSOP_CALL && GET_ARGC(pc2) == 0)
                        break;
                }
            }
        } else {
            parent = GetScopeChain(cx, regs.fp());
            if (!parent)
                goto error;
        }

        obj = CloneFunctionObjectIfNotSingleton(cx, fun, parent);
        if (!obj)
            goto error;
    } while (0);

    JS_ASSERT(obj->getProto());
    JS_ASSERT_IF(script->hasGlobal(), obj->getProto() == fun->getProto());

    PUSH_OBJECT(*obj);
}
END_CASE(JSOP_LAMBDA)

BEGIN_CASE(JSOP_LAMBDA_FC)
{
    JSFunction *fun = script->getFunction(GET_UINT32_INDEX(regs.pc));

    JSObject *obj = js_NewFlatClosure(cx, fun);
    if (!obj)
        goto error;
    JS_ASSERT_IF(script->hasGlobal(), obj->getProto() == fun->getProto());

    PUSH_OBJECT(*obj);
}
END_CASE(JSOP_LAMBDA_FC)

BEGIN_CASE(JSOP_CALLEE)
    JS_ASSERT(regs.fp()->isNonEvalFunctionFrame());
    PUSH_COPY(argv[-2]);
END_CASE(JSOP_CALLEE)

BEGIN_CASE(JSOP_GETTER)
BEGIN_CASE(JSOP_SETTER)
{
    JSOp op2 = JSOp(*++regs.pc);
    jsid id;
    Value rval;
    int i;
    JSObject *obj;
    switch (op2) {
      case JSOP_SETNAME:
      case JSOP_SETPROP:
      {
        PropertyName *name;
        LOAD_NAME(0, name);
        id = ATOM_TO_JSID(name);
        rval = regs.sp[-1];
        i = -1;
        goto gs_pop_lval;
      }
      case JSOP_SETELEM:
        rval = regs.sp[-1];
        id = JSID_VOID;
        i = -2;
      gs_pop_lval:
        FETCH_OBJECT(cx, i - 1, obj);
        break;

      case JSOP_INITPROP:
      {
        JS_ASSERT(regs.sp - regs.fp()->base() >= 2);
        rval = regs.sp[-1];
        i = -1;
        PropertyName *name;
        LOAD_NAME(0, name);
        id = ATOM_TO_JSID(name);
        goto gs_get_lval;
      }
      default:
        JS_ASSERT(op2 == JSOP_INITELEM);

        JS_ASSERT(regs.sp - regs.fp()->base() >= 3);
        rval = regs.sp[-1];
        id = JSID_VOID;
        i = -2;
      gs_get_lval:
      {
        const Value &lref = regs.sp[i-1];
        JS_ASSERT(lref.isObject());
        obj = &lref.toObject();
        break;
      }
    }

    /* Ensure that id has a type suitable for use with obj. */
    if (JSID_IS_VOID(id))
        FETCH_ELEMENT_ID(obj, i, id);

    if (!js_IsCallable(rval)) {
        JS_ReportErrorNumber(cx, js_GetErrorMessage, NULL, JSMSG_BAD_GETTER_OR_SETTER,
                             (op == JSOP_GETTER) ? js_getter_str : js_setter_str);
        goto error;
    }

    /*
     * Getters and setters are just like watchpoints from an access control
     * point of view.
     */
    Value rtmp;
    unsigned attrs;
    if (!CheckAccess(cx, obj, id, JSACC_WATCH, &rtmp, &attrs))
        goto error;

    PropertyOp getter;
    StrictPropertyOp setter;
    if (op == JSOP_GETTER) {
        getter = CastAsPropertyOp(&rval.toObject());
        setter = JS_StrictPropertyStub;
        attrs = JSPROP_GETTER;
    } else {
        getter = JS_PropertyStub;
        setter = CastAsStrictPropertyOp(&rval.toObject());
        attrs = JSPROP_SETTER;
    }
    attrs |= JSPROP_ENUMERATE | JSPROP_SHARED;

    if (!obj->defineGeneric(cx, id, UndefinedValue(), getter, setter, attrs))
        goto error;

    regs.sp += i;
    if (js_CodeSpec[op2].ndefs > js_CodeSpec[op2].nuses) {
        JS_ASSERT(js_CodeSpec[op2].ndefs == js_CodeSpec[op2].nuses + 1);
        regs.sp[-1] = rval;
        assertSameCompartment(cx, regs.sp[-1]);
    }
    len = js_CodeSpec[op2].length;
    DO_NEXT_OP(len);
}

BEGIN_CASE(JSOP_HOLE)
    PUSH_HOLE();
END_CASE(JSOP_HOLE)

BEGIN_CASE(JSOP_NEWINIT)
{
    uint8_t i = GET_UINT8(regs.pc);
    JS_ASSERT(i == JSProto_Array || i == JSProto_Object);

    JSObject *obj;
    if (i == JSProto_Array) {
        obj = NewDenseEmptyArray(cx);
    } else {
        gc::AllocKind kind = GuessObjectGCKind(0);
        obj = NewBuiltinClassInstance(cx, &ObjectClass, kind);
    }
    if (!obj)
        goto error;

    TypeObject *type = TypeScript::InitObject(cx, script, regs.pc, (JSProtoKey) i);
    if (!type)
        goto error;
    obj->setType(type);

    PUSH_OBJECT(*obj);
    CHECK_INTERRUPT_HANDLER();
}
END_CASE(JSOP_NEWINIT)

BEGIN_CASE(JSOP_NEWARRAY)
{
    unsigned count = GET_UINT24(regs.pc);

    TypeObject *type = TypeScript::InitObject(cx, script, regs.pc, JSProto_Array);
    if (!type)
        goto error;

    JSObject *obj = NewInitArray(cx, count, type);
    if (!obj)
        goto error;

    PUSH_OBJECT(*obj);
    CHECK_INTERRUPT_HANDLER();
}
END_CASE(JSOP_NEWARRAY)

BEGIN_CASE(JSOP_NEWOBJECT)
{
    JSObject *baseobj = script->getObject(GET_UINT32_INDEX(regs.pc));

    TypeObject *type = TypeScript::InitObject(cx, script, regs.pc, JSProto_Object);
    if (!type)
        goto error;

    JSObject *obj = CopyInitializerObject(cx, baseobj, type);
    if (!obj)
        goto error;

    PUSH_OBJECT(*obj);
    CHECK_INTERRUPT_HANDLER();
}
END_CASE(JSOP_NEWOBJECT)

BEGIN_CASE(JSOP_ENDINIT)
{
    /* FIXME remove JSOP_ENDINIT bug 588522 */
    JS_ASSERT(regs.sp - regs.fp()->base() >= 1);
    JS_ASSERT(regs.sp[-1].isObject());
}
END_CASE(JSOP_ENDINIT)

BEGIN_CASE(JSOP_INITPROP)
BEGIN_CASE(JSOP_INITMETHOD)
{
    /* Load the property's initial value into rval. */
    JS_ASSERT(regs.sp - regs.fp()->base() >= 2);
    Value rval = regs.sp[-1];

    /* Load the object being initialized into lval/obj. */
    JSObject *obj = &regs.sp[-2].toObject();
    JS_ASSERT(obj->isObject());

    JSAtom *atom;
    LOAD_ATOM(0, atom);
    jsid id = ATOM_TO_JSID(atom);

    unsigned defineHow = (op == JSOP_INITMETHOD) ? DNP_SET_METHOD : 0;
    if (JS_UNLIKELY(atom == cx->runtime->atomState.protoAtom)
        ? !js_SetPropertyHelper(cx, obj, id, defineHow, &rval, script->strictModeCode)
        : !DefineNativeProperty(cx, obj, id, rval, NULL, NULL,
                                JSPROP_ENUMERATE, 0, 0, defineHow)) {
        goto error;
    }

    regs.sp--;
}
END_CASE(JSOP_INITPROP);

BEGIN_CASE(JSOP_INITELEM)
{
    /* Pop the element's value into rval. */
    JS_ASSERT(regs.sp - regs.fp()->base() >= 3);
    const Value &rref = regs.sp[-1];

    /* Find the object being initialized at top of stack. */
    const Value &lref = regs.sp[-3];
    JS_ASSERT(lref.isObject());
    JSObject *obj = &lref.toObject();

    /* Fetch id now that we have obj. */
    jsid id;
    FETCH_ELEMENT_ID(obj, -2, id);

    /*
     * If rref is a hole, do not call JSObject::defineProperty. In this case,
     * obj must be an array, so if the current op is the last element
     * initialiser, set the array length to one greater than id.
     */
    if (rref.isMagic(JS_ARRAY_HOLE)) {
        JS_ASSERT(obj->isArray());
        JS_ASSERT(JSID_IS_INT(id));
        JS_ASSERT(uint32_t(JSID_TO_INT(id)) < StackSpace::ARGS_LENGTH_MAX);
        if (JSOp(regs.pc[JSOP_INITELEM_LENGTH]) == JSOP_ENDINIT &&
            !js_SetLengthProperty(cx, obj, (uint32_t) (JSID_TO_INT(id) + 1))) {
            goto error;
        }
    } else {
        if (!obj->defineGeneric(cx, id, rref, NULL, NULL, JSPROP_ENUMERATE))
            goto error;
    }
    regs.sp -= 2;
}
END_CASE(JSOP_INITELEM)

{
BEGIN_CASE(JSOP_GOSUB)
    PUSH_BOOLEAN(false);
    int32_t i = (regs.pc - script->code) + JSOP_GOSUB_LENGTH;
    len = GET_JUMP_OFFSET(regs.pc);
    PUSH_INT32(i);
END_VARLEN_CASE
}

{
BEGIN_CASE(JSOP_RETSUB)
    /* Pop [exception or hole, retsub pc-index]. */
    Value rval, lval;
    POP_COPY_TO(rval);
    POP_COPY_TO(lval);
    JS_ASSERT(lval.isBoolean());
    if (lval.toBoolean()) {
        /*
         * Exception was pending during finally, throw it *before* we adjust
         * pc, because pc indexes into script->trynotes.  This turns out not to
         * be necessary, but it seems clearer.  And it points out a FIXME:
         * 350509, due to Igor Bukanov.
         */
        cx->setPendingException(rval);
        goto error;
    }
    JS_ASSERT(rval.isInt32());
    len = rval.toInt32();
    regs.pc = script->code;
END_VARLEN_CASE
}

BEGIN_CASE(JSOP_EXCEPTION)
    PUSH_COPY(cx->getPendingException());
    cx->clearPendingException();
    CHECK_BRANCH();
END_CASE(JSOP_EXCEPTION)

BEGIN_CASE(JSOP_FINALLY)
    CHECK_BRANCH();
END_CASE(JSOP_FINALLY)

BEGIN_CASE(JSOP_THROWING)
{
    JS_ASSERT(!cx->isExceptionPending());
    Value v;
    POP_COPY_TO(v);
    cx->setPendingException(v);
}
END_CASE(JSOP_THROWING)

BEGIN_CASE(JSOP_THROW)
{
    CHECK_BRANCH();
    Value v;
    POP_COPY_TO(v);
    JS_ALWAYS_FALSE(Throw(cx, v));
    /* let the code at error try to catch the exception. */
    goto error;
}
BEGIN_CASE(JSOP_SETLOCALPOP)
    /*
     * The stack must have a block with at least one local slot below the
     * exception object.
     */
    JS_ASSERT((size_t) (regs.sp - regs.fp()->base()) >= 2);
    POP_COPY_TO(regs.fp()->localSlot(GET_UINT16(regs.pc)));
END_CASE(JSOP_SETLOCALPOP)

BEGIN_CASE(JSOP_INSTANCEOF)
{
    const Value &rref = regs.sp[-1];
    if (rref.isPrimitive()) {
        js_ReportValueError(cx, JSMSG_BAD_INSTANCEOF_RHS, -1, rref, NULL);
        goto error;
    }
    JSObject *obj = &rref.toObject();
    const Value &lref = regs.sp[-2];
    JSBool cond = JS_FALSE;
    if (!HasInstance(cx, obj, &lref, &cond))
        goto error;
    regs.sp--;
    regs.sp[-1].setBoolean(cond);
}
END_CASE(JSOP_INSTANCEOF)

BEGIN_CASE(JSOP_DEBUGGER)
{
    JSTrapStatus st = JSTRAP_CONTINUE;
    Value rval;
    if (JSDebuggerHandler handler = cx->runtime->debugHooks.debuggerHandler)
        st = handler(cx, script, regs.pc, &rval, cx->runtime->debugHooks.debuggerHandlerData);
    if (st == JSTRAP_CONTINUE)
        st = Debugger::onDebuggerStatement(cx, &rval);
    switch (st) {
      case JSTRAP_ERROR:
        goto error;
      case JSTRAP_CONTINUE:
        break;
      case JSTRAP_RETURN:
        regs.fp()->setReturnValue(rval);
        interpReturnOK = true;
        goto forced_return;
      case JSTRAP_THROW:
        cx->setPendingException(rval);
        goto error;
      default:;
    }
    CHECK_INTERRUPT_HANDLER();
}
END_CASE(JSOP_DEBUGGER)

#if JS_HAS_XML_SUPPORT
BEGIN_CASE(JSOP_DEFXMLNS)
{
    JS_ASSERT(!script->strictModeCode);

    if (!js_SetDefaultXMLNamespace(cx, regs.sp[-1]))
        goto error;
    regs.sp--;
}
END_CASE(JSOP_DEFXMLNS)

BEGIN_CASE(JSOP_ANYNAME)
{
    JS_ASSERT(!script->strictModeCode);

    jsid id;
    if (!js_GetAnyName(cx, &id))
        goto error;
    PUSH_COPY(IdToValue(id));
}
END_CASE(JSOP_ANYNAME)

BEGIN_CASE(JSOP_QNAMEPART)
{
    /*
     * We do not JS_ASSERT(!script->strictModeCode) here because JSOP_QNAMEPART
     * is used for __proto__ and (in contexts where we favor JSOP_*ELEM instead
     * of JSOP_*PROP) obj.prop compiled as obj['prop'].
     */

    JSAtom *atom;
    LOAD_ATOM(0, atom);
    PUSH_STRING(atom);
}
END_CASE(JSOP_QNAMEPART)

BEGIN_CASE(JSOP_QNAMECONST)
{
    JS_ASSERT(!script->strictModeCode);

    JSAtom *atom;
    LOAD_ATOM(0, atom);
    Value rval = StringValue(atom);
    Value lval = regs.sp[-1];
    JSObject *obj = js_ConstructXMLQNameObject(cx, lval, rval);
    if (!obj)
        goto error;
    regs.sp[-1].setObject(*obj);
}
END_CASE(JSOP_QNAMECONST)

BEGIN_CASE(JSOP_QNAME)
{
    JS_ASSERT(!script->strictModeCode);

    Value rval = regs.sp[-1];
    Value lval = regs.sp[-2];
    JSObject *obj = js_ConstructXMLQNameObject(cx, lval, rval);
    if (!obj)
        goto error;
    regs.sp--;
    regs.sp[-1].setObject(*obj);
}
END_CASE(JSOP_QNAME)

BEGIN_CASE(JSOP_TOATTRNAME)
{
    JS_ASSERT(!script->strictModeCode);

    Value rval;
    rval = regs.sp[-1];
    if (!js_ToAttributeName(cx, &rval))
        goto error;
    regs.sp[-1] = rval;
}
END_CASE(JSOP_TOATTRNAME)

BEGIN_CASE(JSOP_TOATTRVAL)
{
    JS_ASSERT(!script->strictModeCode);

    Value rval;
    rval = regs.sp[-1];
    JS_ASSERT(rval.isString());
    JSString *str = js_EscapeAttributeValue(cx, rval.toString(), JS_FALSE);
    if (!str)
        goto error;
    regs.sp[-1].setString(str);
}
END_CASE(JSOP_TOATTRVAL)

BEGIN_CASE(JSOP_ADDATTRNAME)
BEGIN_CASE(JSOP_ADDATTRVAL)
{
    JS_ASSERT(!script->strictModeCode);

    Value rval = regs.sp[-1];
    Value lval = regs.sp[-2];
    JSString *str = lval.toString();
    JSString *str2 = rval.toString();
    str = js_AddAttributePart(cx, op == JSOP_ADDATTRNAME, str, str2);
    if (!str)
        goto error;
    regs.sp--;
    regs.sp[-1].setString(str);
}
END_CASE(JSOP_ADDATTRNAME)

BEGIN_CASE(JSOP_BINDXMLNAME)
{
    JS_ASSERT(!script->strictModeCode);

    Value lval;
    lval = regs.sp[-1];
    JSObject *obj;
    jsid id;
    if (!js_FindXMLProperty(cx, lval, &obj, &id))
        goto error;
    regs.sp[-1].setObjectOrNull(obj);
    PUSH_COPY(IdToValue(id));
}
END_CASE(JSOP_BINDXMLNAME)

BEGIN_CASE(JSOP_SETXMLNAME)
{
    JS_ASSERT(!script->strictModeCode);

    JSObject *obj = &regs.sp[-3].toObject();
    Value rval = regs.sp[-1];
    jsid id;
    FETCH_ELEMENT_ID(obj, -2, id);
    if (!obj->setGeneric(cx, id, &rval, script->strictModeCode))
        goto error;
    rval = regs.sp[-1];
    regs.sp -= 2;
    regs.sp[-1] = rval;
}
END_CASE(JSOP_SETXMLNAME)

BEGIN_CASE(JSOP_CALLXMLNAME)
BEGIN_CASE(JSOP_XMLNAME)
{
    JS_ASSERT(!script->strictModeCode);

    Value lval = regs.sp[-1];
    JSObject *obj;
    jsid id;
    if (!js_FindXMLProperty(cx, lval, &obj, &id))
        goto error;
    Value rval;
    if (!obj->getGeneric(cx, id, &rval))
        goto error;
    regs.sp[-1] = rval;
    if (op == JSOP_CALLXMLNAME) {
        Value v;
        if (!ComputeImplicitThis(cx, obj, &v))
            goto error;
        PUSH_COPY(v);
    }
}
END_CASE(JSOP_XMLNAME)

BEGIN_CASE(JSOP_DESCENDANTS)
BEGIN_CASE(JSOP_DELDESC)
{
    JS_ASSERT(!script->strictModeCode);

    JSObject *obj;
    FETCH_OBJECT(cx, -2, obj);
    jsval rval = regs.sp[-1];
    if (!js_GetXMLDescendants(cx, obj, rval, &rval))
        goto error;

    if (op == JSOP_DELDESC) {
        regs.sp[-1] = rval;   /* set local root */
        if (!js_DeleteXMLListElements(cx, JSVAL_TO_OBJECT(rval)))
            goto error;
        rval = JSVAL_TRUE;                  /* always succeed */
    }

    regs.sp--;
    regs.sp[-1] = rval;
}
END_CASE(JSOP_DESCENDANTS)

BEGIN_CASE(JSOP_FILTER)
{
    JS_ASSERT(!script->strictModeCode);

    /*
     * We push the hole value before jumping to [enditer] so we can detect the
     * first iteration and direct js_StepXMLListFilter to initialize filter's
     * state.
     */
    PUSH_HOLE();
    len = GET_JUMP_OFFSET(regs.pc);
    JS_ASSERT(len > 0);
}
END_VARLEN_CASE

BEGIN_CASE(JSOP_ENDFILTER)
{
    JS_ASSERT(!script->strictModeCode);

    bool cond = !regs.sp[-1].isMagic();
    if (cond) {
        /* Exit the "with" block left from the previous iteration. */
        LeaveWith(cx);
    }
    if (!js_StepXMLListFilter(cx, cond))
        goto error;
    if (!regs.sp[-1].isNull()) {
        /*
         * Decrease sp after EnterWith returns as we use sp[-1] there to root
         * temporaries.
         */
        JS_ASSERT(IsXML(regs.sp[-1]));
        if (!EnterWith(cx, -2))
            goto error;
        regs.sp--;
        len = GET_JUMP_OFFSET(regs.pc);
        JS_ASSERT(len < 0);
        BRANCH(len);
    }
    regs.sp--;
}
END_CASE(JSOP_ENDFILTER);

BEGIN_CASE(JSOP_TOXML)
{
    JS_ASSERT(!script->strictModeCode);

    Value rval = regs.sp[-1];
    JSObject *obj = js_ValueToXMLObject(cx, rval);
    if (!obj)
        goto error;
    regs.sp[-1].setObject(*obj);
}
END_CASE(JSOP_TOXML)

BEGIN_CASE(JSOP_TOXMLLIST)
{
    JS_ASSERT(!script->strictModeCode);

    Value rval = regs.sp[-1];
    JSObject *obj = js_ValueToXMLListObject(cx, rval);
    if (!obj)
        goto error;
    regs.sp[-1].setObject(*obj);
}
END_CASE(JSOP_TOXMLLIST)

BEGIN_CASE(JSOP_XMLTAGEXPR)
{
    JS_ASSERT(!script->strictModeCode);

    Value rval = regs.sp[-1];
    JSString *str = ToString(cx, rval);
    if (!str)
        goto error;
    regs.sp[-1].setString(str);
}
END_CASE(JSOP_XMLTAGEXPR)

BEGIN_CASE(JSOP_XMLELTEXPR)
{
    JS_ASSERT(!script->strictModeCode);

    Value rval = regs.sp[-1];
    JSString *str;
    if (IsXML(rval)) {
        str = js_ValueToXMLString(cx, rval);
    } else {
        str = ToString(cx, rval);
        if (str)
            str = js_EscapeElementValue(cx, str);
    }
    if (!str)
        goto error;
    regs.sp[-1].setString(str);
}
END_CASE(JSOP_XMLELTEXPR)

BEGIN_CASE(JSOP_XMLCDATA)
{
    JS_ASSERT(!script->strictModeCode);

    JSAtom *atom = script->getAtom(GET_UINT32_INDEX(regs.pc));
    JSObject *obj = js_NewXMLSpecialObject(cx, JSXML_CLASS_TEXT, NULL, atom);
    if (!obj)
        goto error;
    PUSH_OBJECT(*obj);
}
END_CASE(JSOP_XMLCDATA)

BEGIN_CASE(JSOP_XMLCOMMENT)
{
    JS_ASSERT(!script->strictModeCode);

    JSAtom *atom = script->getAtom(GET_UINT32_INDEX(regs.pc));
    JSObject *obj = js_NewXMLSpecialObject(cx, JSXML_CLASS_COMMENT, NULL, atom);
    if (!obj)
        goto error;
    PUSH_OBJECT(*obj);
}
END_CASE(JSOP_XMLCOMMENT)

BEGIN_CASE(JSOP_XMLPI)
{
    JS_ASSERT(!script->strictModeCode);

    JSAtom *atom = script->getAtom(GET_UINT32_INDEX(regs.pc));
    Value rval = regs.sp[-1];
    JSString *str2 = rval.toString();
    JSObject *obj = js_NewXMLSpecialObject(cx, JSXML_CLASS_PROCESSING_INSTRUCTION, atom, str2);
    if (!obj)
        goto error;
    regs.sp[-1].setObject(*obj);
}
END_CASE(JSOP_XMLPI)

BEGIN_CASE(JSOP_GETFUNNS)
{
    JS_ASSERT(!script->strictModeCode);

    Value rval;
    if (!cx->fp()->scopeChain().global().getFunctionNamespace(cx, &rval))
        goto error;
    PUSH_COPY(rval);
}
END_CASE(JSOP_GETFUNNS)
#endif /* JS_HAS_XML_SUPPORT */

BEGIN_CASE(JSOP_ENTERBLOCK)
BEGIN_CASE(JSOP_ENTERLET0)
BEGIN_CASE(JSOP_ENTERLET1)
{
    StaticBlockObject &blockObj = script->getObject(GET_UINT32_INDEX(regs.pc))->asStaticBlock();
    JS_ASSERT(regs.fp()->maybeBlockChain() == blockObj.enclosingBlock());

    if (op == JSOP_ENTERBLOCK) {
        JS_ASSERT(regs.fp()->base() + blockObj.stackDepth() == regs.sp);
        Value *vp = regs.sp + blockObj.slotCount();
        JS_ASSERT(regs.sp < vp);
        JS_ASSERT(vp <= regs.fp()->slots() + script->nslots);
        SetValueRangeToUndefined(regs.sp, vp);
        regs.sp = vp;
    } else if (op == JSOP_ENTERLET0) {
        JS_ASSERT(regs.fp()->base() + blockObj.stackDepth() + blockObj.slotCount()
                  == regs.sp);
    } else if (op == JSOP_ENTERLET1) {
        JS_ASSERT(regs.fp()->base() + blockObj.stackDepth() + blockObj.slotCount()
                  == regs.sp - 1);
    }

#ifdef DEBUG
    JS_ASSERT(regs.fp()->maybeBlockChain() == blockObj.enclosingBlock());

    /*
     * The young end of fp->scopeChain may omit blocks if we haven't closed
     * over them, but if there are any closure blocks on fp->scopeChain, they'd
     * better be (clones of) ancestors of the block we're entering now;
     * anything else we should have popped off fp->scopeChain when we left its
     * static scope.
     */
    JSObject *obj2 = &regs.fp()->scopeChain();
    while (obj2->isWith())
        obj2 = &obj2->asWith().enclosingScope();
    if (obj2->isBlock() &&
        obj2->getPrivate() == js_FloatingFrameIfGenerator(cx, regs.fp()))
    {
        StaticBlockObject &youngestProto = obj2->asClonedBlock().staticBlock();
        StaticBlockObject *parent = &blockObj;
        while ((parent = parent->enclosingBlock()) != &youngestProto)
            JS_ASSERT(parent);
    }
#endif

    regs.fp()->setBlockChain(&blockObj);
}
END_CASE(JSOP_ENTERBLOCK)

BEGIN_CASE(JSOP_LEAVEBLOCK)
BEGIN_CASE(JSOP_LEAVEFORLETIN)
BEGIN_CASE(JSOP_LEAVEBLOCKEXPR)
{
    StaticBlockObject &blockObj = regs.fp()->blockChain();
    JS_ASSERT(blockObj.stackDepth() <= StackDepth(script));

    /*
     * If we're about to leave the dynamic scope of a block that has been
     * cloned onto fp->scopeChain, clear its private data, move its locals from
     * the stack into the clone, and pop it off the chain.
     */
    JSObject &scope = regs.fp()->scopeChain();
    if (scope.getProto() == &blockObj)
        scope.asClonedBlock().put(cx);

    regs.fp()->setBlockChain(blockObj.enclosingBlock());

    if (op == JSOP_LEAVEBLOCK) {
        /* Pop the block's slots. */
        regs.sp -= GET_UINT16(regs.pc);
        JS_ASSERT(regs.fp()->base() + blockObj.stackDepth() == regs.sp);
    } else if (op == JSOP_LEAVEBLOCKEXPR) {
        /* Pop the block's slots maintaining the topmost expr. */
        Value *vp = &regs.sp[-1];
        regs.sp -= GET_UINT16(regs.pc);
        JS_ASSERT(regs.fp()->base() + blockObj.stackDepth() == regs.sp - 1);
        regs.sp[-1] = *vp;
    } else {
        /* Another op will pop; nothing to do here. */
        len = JSOP_LEAVEFORLETIN_LENGTH;
        DO_NEXT_OP(len);
    }
}
END_CASE(JSOP_LEAVEBLOCK)

#if JS_HAS_GENERATORS
BEGIN_CASE(JSOP_GENERATOR)
{
    JS_ASSERT(!cx->isExceptionPending());
    regs.pc += JSOP_GENERATOR_LENGTH;
    JSObject *obj = js_NewGenerator(cx);
    if (!obj)
        goto error;
    JS_ASSERT(!regs.fp()->hasCallObj() && !regs.fp()->hasArgsObj());
    regs.fp()->setReturnValue(ObjectValue(*obj));
    interpReturnOK = true;
    if (entryFrame != regs.fp())
        goto inline_return;
    goto exit;
}

BEGIN_CASE(JSOP_YIELD)
    JS_ASSERT(!cx->isExceptionPending());
    JS_ASSERT(regs.fp()->isNonEvalFunctionFrame());
    if (cx->generatorFor(regs.fp())->state == JSGEN_CLOSING) {
        js_ReportValueError(cx, JSMSG_BAD_GENERATOR_YIELD,
                            JSDVG_SEARCH_STACK, argv[-2], NULL);
        goto error;
    }
    regs.fp()->setReturnValue(regs.sp[-1]);
    regs.fp()->setYielding();
    regs.pc += JSOP_YIELD_LENGTH;
    interpReturnOK = true;
    goto exit;

BEGIN_CASE(JSOP_ARRAYPUSH)
{
    uint32_t slot = GET_UINT16(regs.pc);
    JS_ASSERT(script->nfixed <= slot);
    JS_ASSERT(slot < script->nslots);
    JSObject *obj = &regs.fp()->slots()[slot].toObject();
    if (!js_NewbornArrayPush(cx, obj, regs.sp[-1]))
        goto error;
    regs.sp--;
}
END_CASE(JSOP_ARRAYPUSH)
#endif /* JS_HAS_GENERATORS */

#if JS_THREADED_INTERP
  L_JSOP_BACKPATCH:
  L_JSOP_BACKPATCH_POP:

# if !JS_HAS_GENERATORS
  L_JSOP_GENERATOR:
  L_JSOP_YIELD:
  L_JSOP_ARRAYPUSH:
# endif

# if !JS_HAS_DESTRUCTURING
  L_JSOP_ENUMCONSTELEM:
# endif

# if !JS_HAS_XML_SUPPORT
  L_JSOP_CALLXMLNAME:
  L_JSOP_STARTXMLEXPR:
  L_JSOP_STARTXML:
  L_JSOP_DELDESC:
  L_JSOP_GETFUNNS:
  L_JSOP_XMLPI:
  L_JSOP_XMLCOMMENT:
  L_JSOP_XMLCDATA:
  L_JSOP_XMLELTEXPR:
  L_JSOP_XMLTAGEXPR:
  L_JSOP_TOXMLLIST:
  L_JSOP_TOXML:
  L_JSOP_ENDFILTER:
  L_JSOP_FILTER:
  L_JSOP_DESCENDANTS:
  L_JSOP_XMLNAME:
  L_JSOP_SETXMLNAME:
  L_JSOP_BINDXMLNAME:
  L_JSOP_ADDATTRVAL:
  L_JSOP_ADDATTRNAME:
  L_JSOP_TOATTRVAL:
  L_JSOP_TOATTRNAME:
  L_JSOP_QNAME:
  L_JSOP_QNAMECONST:
  L_JSOP_QNAMEPART:
  L_JSOP_ANYNAME:
  L_JSOP_DEFXMLNS:
# endif

#endif /* !JS_THREADED_INTERP */
#if !JS_THREADED_INTERP
          default:
#endif
          {
            char numBuf[12];
            JS_snprintf(numBuf, sizeof numBuf, "%d", op);
            JS_ReportErrorNumber(cx, js_GetErrorMessage, NULL,
                                 JSMSG_BAD_BYTECODE, numBuf);
            goto error;
          }

#if !JS_THREADED_INTERP
        } /* switch (op) */
    } /* for (;;) */
#endif /* !JS_THREADED_INTERP */

  error:
    JS_ASSERT(&cx->regs() == &regs);
    JS_ASSERT(uint32_t(regs.pc - script->code) < script->length);

    if (!cx->isExceptionPending()) {
        /* This is an error, not a catchable exception, quit the frame ASAP. */
        interpReturnOK = false;
    } else {
        JSThrowHook handler;
        JSTryNote *tn, *tnlimit;
        uint32_t offset;

        /* Restore atoms local in case we will resume. */
        atoms = script->atoms;

        /* Call debugger throw hook if set. */
        if (cx->runtime->debugHooks.throwHook || !cx->compartment->getDebuggees().empty()) {
            Value rval;
            JSTrapStatus st = Debugger::onExceptionUnwind(cx, &rval);
            if (st == JSTRAP_CONTINUE) {
                handler = cx->runtime->debugHooks.throwHook;
                if (handler)
                    st = handler(cx, script, regs.pc, &rval, cx->runtime->debugHooks.throwHookData);
            }

            switch (st) {
              case JSTRAP_ERROR:
                cx->clearPendingException();
                goto error;
              case JSTRAP_RETURN:
                cx->clearPendingException();
                regs.fp()->setReturnValue(rval);
                interpReturnOK = true;
                goto forced_return;
              case JSTRAP_THROW:
                cx->setPendingException(rval);
              case JSTRAP_CONTINUE:
              default:;
            }
            CHECK_INTERRUPT_HANDLER();
        }

        /*
         * Look for a try block in script that can catch this exception.
         */
        if (!JSScript::isValidOffset(script->trynotesOffset))
            goto no_catch;

        offset = (uint32_t)(regs.pc - script->main());
        tn = script->trynotes()->vector;
        tnlimit = tn + script->trynotes()->length;
        do {
            if (offset - tn->start >= tn->length)
                continue;

            /*
             * We have a note that covers the exception pc but we must check
             * whether the interpreter has already executed the corresponding
             * handler. This is possible when the executed bytecode
             * implements break or return from inside a for-in loop.
             *
             * In this case the emitter generates additional [enditer] and
             * [gosub] opcodes to close all outstanding iterators and execute
             * the finally blocks. If such an [enditer] throws an exception,
             * its pc can still be inside several nested for-in loops and
             * try-finally statements even if we have already closed the
             * corresponding iterators and invoked the finally blocks.
             *
             * To address this, we make [enditer] always decrease the stack
             * even when its implementation throws an exception. Thus already
             * executed [enditer] and [gosub] opcodes will have try notes
             * with the stack depth exceeding the current one and this
             * condition is what we use to filter them out.
             */
            if (tn->stackDepth > regs.sp - regs.fp()->base())
                continue;

            /*
             * Set pc to the first bytecode after the the try note to point
             * to the beginning of catch or finally or to [enditer] closing
             * the for-in loop.
             */
            regs.pc = (script)->main() + tn->start + tn->length;

            UnwindScope(cx, tn->stackDepth);
            regs.sp = regs.fp()->base() + tn->stackDepth;

            switch (tn->kind) {
              case JSTRY_CATCH:
                  JS_ASSERT(*regs.pc == JSOP_ENTERBLOCK);

#if JS_HAS_GENERATORS
                /* Catch cannot intercept the closing of a generator. */
                  if (JS_UNLIKELY(cx->getPendingException().isMagic(JS_GENERATOR_CLOSING)))
                    break;
#endif

                /*
                 * Don't clear exceptions to save cx->exception from GC
                 * until it is pushed to the stack via [exception] in the
                 * catch block.
                 */
                len = 0;
                DO_NEXT_OP(len);

              case JSTRY_FINALLY:
                /*
                 * Push (true, exception) pair for finally to indicate that
                 * [retsub] should rethrow the exception.
                 */
                PUSH_BOOLEAN(true);
                PUSH_COPY(cx->getPendingException());
                cx->clearPendingException();
                len = 0;
                DO_NEXT_OP(len);

              case JSTRY_ITER: {
                /* This is similar to JSOP_ENDITER in the interpreter loop. */
                JS_ASSERT(JSOp(*regs.pc) == JSOP_ENDITER);
                bool ok = UnwindIteratorForException(cx, &regs.sp[-1].toObject());
                regs.sp -= 1;
                if (!ok)
                    goto error;
              }
           }
        } while (++tn != tnlimit);

      no_catch:
        /*
         * Propagate the exception or error to the caller unless the exception
         * is an asynchronous return from a generator.
         */
        interpReturnOK = false;
#if JS_HAS_GENERATORS
        if (JS_UNLIKELY(cx->isExceptionPending() &&
                        cx->getPendingException().isMagic(JS_GENERATOR_CLOSING))) {
            cx->clearPendingException();
            interpReturnOK = true;
            regs.fp()->clearReturnValue();
        }
#endif
    }

  forced_return:
    UnwindScope(cx, 0);
    regs.sp = regs.fp()->base();

    if (entryFrame != regs.fp())
        goto inline_return;

  exit:
    if (cx->compartment->debugMode())
        interpReturnOK = ScriptDebugEpilogue(cx, regs.fp(), interpReturnOK);
    interpReturnOK = ScriptEpilogueOrGeneratorYield(cx, regs.fp(), interpReturnOK);
    regs.fp()->setFinishedInInterpreter();

    /*
     * At this point we are inevitably leaving an interpreted function or a
     * top-level script, and returning to one of:
     * (a) an "out of line" call made through Invoke;
     * (b) a js_Execute activation;
     * (c) a generator (SendToGenerator, jsiter.c).
     *
     * We must not be in an inline frame. The check above ensures that for the
     * error case and for a normal return, the code jumps directly to parent's
     * frame pc.
     */
    JS_ASSERT(entryFrame == regs.fp());
    if (!regs.fp()->isGeneratorFrame()) {
        JS_ASSERT(!IsActiveWithOrBlock(cx, regs.fp()->scopeChain(), 0));
        JS_ASSERT(!regs.fp()->hasBlockChain());
    }

#ifdef JS_METHODJIT
    /*
     * This path is used when it's guaranteed the method can be finished
     * inside the JIT.
     */
  leave_on_safe_point:
#endif

    gc::MaybeVerifyBarriers(cx, true);
    return interpReturnOK;
}

JSObject*
js::NewInitArray(JSContext *cx, uint32_t count, types::TypeObject *type)
{
    JSObject *obj = NewDenseAllocatedArray(cx, count);
    if (!obj)
        return NULL;
    obj->setType(type);
    return obj;
}

bool
js::Throw(JSContext *cx, const Value &v)
{
    JS_ASSERT(!cx->isExceptionPending());
    cx->setPendingException(v);
    return false;
}

bool
js::GetProperty(JSContext *cx, const Value &value, PropertyName *name, Value *vp)
{
    JSObject *obj = ValueToObject(cx, value);
    if (!obj)
        return false;
    return obj->getProperty(cx, name, vp);
}

bool
js::GetScopeName(JSContext *cx, JSObject *scopeChain, PropertyName *name, Value *vp)
{
    JSObject *obj;
    JSObject *obj2;
    JSProperty *prop;
    if (!FindPropertyHelper(cx, name, false, scopeChain, &obj, &obj2, &prop))
        return false;

    if (!prop) {
        JSAutoByteString printable;
        if (js_AtomToPrintableString(cx, name, &printable))
            js_ReportIsNotDefined(cx, printable.ptr());
        return false;
    }

    return obj->getProperty(cx, name, vp);
}

/*
 * Alternate form for NAME opcodes followed immediately by a TYPEOF,
 * which do not report an exception on (typeof foo == "undefined") tests.
 */
bool
js::GetScopeNameForTypeOf(JSContext *cx, JSObject *scopeChain, PropertyName *name, Value *vp)
{
    JSObject *obj;
    JSObject *obj2;
    JSProperty *prop;
    if (!FindPropertyHelper(cx, name, false, scopeChain, &obj, &obj2, &prop))
        return false;

    if (!prop) {
        vp->setUndefined();
        return true;
    }

    return obj->getProperty(cx, name, vp);
}

JSObject *
js::Lambda(JSContext *cx, JSFunction *fun, JSObject *parent)
{
    JSObject *obj = CloneFunctionObjectIfNotSingleton(cx, fun, parent);
    if (!obj)
        return NULL;

    JS_ASSERT(obj->global() == fun->global());
    return obj;
}

JSObject *
js::LambdaJoinableForCall(JSContext *cx, JSFunction *fun, JSObject *parent, JSObject *callee, uint32_t argc)
{
    JS_ASSERT(fun->joinable());
    if (IsLambdaJoinableForCall(callee, argc))
        return fun;
    return Lambda(cx, fun, parent);
}

JSObject *
js::LambdaJoinableForSet(JSContext *cx, JSFunction *fun, JSObject *parent, JSObject *target)
{
    JS_ASSERT(fun->joinable());
    if (target->canHaveMethodBarrier())
        return fun;
    return Lambda(cx, fun, parent);
}

template <bool strict>
bool
js::SetProperty(JSContext *cx, JSObject *obj, JSAtom *atom, const Value &value)
{
    Value v = value;
    return obj->setGeneric(cx, ATOM_TO_JSID(atom), &v, strict);
}

template bool js::SetProperty<true> (JSContext *cx, JSObject *obj, JSAtom *atom, const Value &value);
template bool js::SetProperty<false>(JSContext *cx, JSObject *obj, JSAtom *atom, const Value &value);

bool
js::GetElement(JSContext *cx, const Value &lref, const Value &rref, Value *res)
{
    return GetElementOperation(cx, lref, rref, res);
}

bool
js::SetObjectElement(JSContext *cx, JSObject *obj, const Value &index, const Value &value,
                     JSBool strict)
{
    jsid id;
    Value indexval = index;
    if (!FetchElementId(cx, obj, indexval, id, &indexval))
        return false;
    return SetObjectElementOperation(cx, obj, id, value, strict);
}

bool
js::AddValues(JSContext *cx, const Value &lhs, const Value &rhs, Value *res)
{
    return AddOperation(cx, lhs, rhs, res);
}

bool
js::SubValues(JSContext *cx, const Value &lhs, const Value &rhs, Value *res)
{
    return SubOperation(cx, lhs, rhs, res);
}

bool
js::MulValues(JSContext *cx, const Value &lhs, const Value &rhs, Value *res)
{
    return MulOperation(cx, lhs, rhs, res);
}

bool
js::DivValues(JSContext *cx, const Value &lhs, const Value &rhs, Value *res)
{
    return DivOperation(cx, lhs, rhs, res);
}

bool
js::ModValues(JSContext *cx, const Value &lhs, const Value &rhs, Value *res)
{
    return ModOperation(cx, lhs, rhs, res);
}<|MERGE_RESOLUTION|>--- conflicted
+++ resolved
@@ -441,14 +441,6 @@
         }
     }
 
-<<<<<<< HEAD
-#ifdef JS_ION
-    if (ion::IsEnabled()) {
-        ion::MethodStatus status = ion::Compile(cx, script, fp, NULL);
-        if (status == ion::Method_Compiled)
-            return ion::Cannon(cx, fp);
-    }
-=======
 #ifdef DEBUG
     struct CheckStackBalance {
         JSContext *cx;
@@ -462,7 +454,14 @@
             JS_ASSERT_IF(!fp->isGeneratorFrame(), enumerators == cx->enumerators);
         }
     } check(cx);
->>>>>>> faacb3c6
+#endif
+	
+#ifdef JS_ION
+    if (ion::IsEnabled()) {
+        ion::MethodStatus status = ion::Compile(cx, script, fp, NULL);
+        if (status == ion::Method_Compiled)
+            return ion::Cannon(cx, fp);
+    }
 #endif
 
 #ifdef JS_METHODJIT
@@ -4503,7 +4502,7 @@
 bool
 js::GetElement(JSContext *cx, const Value &lref, const Value &rref, Value *res)
 {
-    return GetElementOperation(cx, lref, rref, res);
+    return GetElementOperation(cx, JSOP_GETELEM, lref, rref, res);
 }
 
 bool
