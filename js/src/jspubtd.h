/* -*- Mode: C; tab-width: 8; indent-tabs-mode: nil; c-basic-offset: 4 -*-
 *
 * ***** BEGIN LICENSE BLOCK *****
 * Version: MPL 1.1/GPL 2.0/LGPL 2.1
 *
 * The contents of this file are subject to the Mozilla Public License Version
 * 1.1 (the "License"); you may not use this file except in compliance with
 * the License. You may obtain a copy of the License at
 * http://www.mozilla.org/MPL/
 *
 * Software distributed under the License is distributed on an "AS IS" basis,
 * WITHOUT WARRANTY OF ANY KIND, either express or implied. See the License
 * for the specific language governing rights and limitations under the
 * License.
 *
 * The Original Code is Mozilla Communicator client code, released
 * March 31, 1998.
 *
 * The Initial Developer of the Original Code is
 * Netscape Communications Corporation.
 * Portions created by the Initial Developer are Copyright (C) 1998
 * the Initial Developer. All Rights Reserved.
 *
 * Contributor(s):
 *
 * Alternatively, the contents of this file may be used under the terms of
 * either of the GNU General Public License Version 2 or later (the "GPL"),
 * or the GNU Lesser General Public License Version 2.1 or later (the "LGPL"),
 * in which case the provisions of the GPL or the LGPL are applicable instead
 * of those above. If you wish to allow use of your version of this file only
 * under the terms of either the GPL or the LGPL, and not to allow others to
 * use your version of this file under the terms of the MPL, indicate your
 * decision by deleting the provisions above and replace them with the notice
 * and other provisions required by the GPL or the LGPL. If you do not delete
 * the provisions above, a recipient may use your version of this file under
 * the terms of any one of the MPL, the GPL or the LGPL.
 *
 * ***** END LICENSE BLOCK ***** */

#ifndef jspubtd_h___
#define jspubtd_h___
/*
 * JS public API typedefs.
 */
#include "jscompat.h"
#include "jsutil.h"

JS_BEGIN_EXTERN_C

/* Scalar typedefs. */
typedef uint16    jschar;
typedef int32     jsint;
typedef uint32    jsuint;
typedef float64   jsdouble;
typedef int32     jsrefcount;   /* PRInt32 if JS_THREADSAFE, see jslock.h */

/*
 * Run-time version enumeration.  See jsversion.h for compile-time counterparts
 * to these values that may be selected by the JS_VERSION macro, and tested by
 * #if expressions.
 */
typedef enum JSVersion {
    JSVERSION_1_0     = 100,
    JSVERSION_1_1     = 110,
    JSVERSION_1_2     = 120,
    JSVERSION_1_3     = 130,
    JSVERSION_1_4     = 140,
    JSVERSION_ECMA_3  = 148,
    JSVERSION_1_5     = 150,
    JSVERSION_1_6     = 160,
    JSVERSION_1_7     = 170,
    JSVERSION_1_8     = 180,
    JSVERSION_ECMA_5  = 185,
    JSVERSION_DEFAULT = 0,
    JSVERSION_UNKNOWN = -1,
    JSVERSION_LATEST  = JSVERSION_ECMA_5
} JSVersion;

#define JSVERSION_IS_ECMA(version) \
    ((version) == JSVERSION_DEFAULT || (version) >= JSVERSION_1_3)

/* Result of typeof operator enumeration. */
typedef enum JSType {
    JSTYPE_VOID,                /* undefined */
    JSTYPE_OBJECT,              /* object */
    JSTYPE_FUNCTION,            /* function */
    JSTYPE_STRING,              /* string */
    JSTYPE_NUMBER,              /* number */
    JSTYPE_BOOLEAN,             /* boolean */
    JSTYPE_NULL,                /* null */
    JSTYPE_XML,                 /* xml object */
    JSTYPE_LIMIT
} JSType;

/* Dense index into cached prototypes and class atoms for standard objects. */
typedef enum JSProtoKey {
#define JS_PROTO(name,code,init) JSProto_##name = code,
#include "jsproto.tbl"
#undef JS_PROTO
    JSProto_LIMIT
} JSProtoKey;

/* JSObjectOps.checkAccess mode enumeration. */
typedef enum JSAccessMode {
    JSACC_PROTO  = 0,           /* XXXbe redundant w.r.t. id */
    JSACC_PARENT = 1,           /* XXXbe redundant w.r.t. id */

                                /*
                                 * enum value #2 formerly called JSACC_IMPORT,
                                 * gap preserved for ABI compatibility.
                                 */

    JSACC_WATCH  = 3,           /* a watchpoint on object foo for id 'bar' */
    JSACC_READ   = 4,           /* a "get" of foo.bar */
    JSACC_WRITE  = 8,           /* a "set" of foo.bar = baz */
    JSACC_LIMIT
} JSAccessMode;

#define JSACC_TYPEMASK          (JSACC_WRITE - 1)

/*
 * This enum type is used to control the behavior of a JSObject property
 * iterator function that has type JSNewEnumerate.
 */
typedef enum JSIterateOp {
    JSENUMERATE_INIT,       /* Create new iterator state */
    JSENUMERATE_NEXT,       /* Iterate once */
    JSENUMERATE_DESTROY     /* Destroy iterator state */
} JSIterateOp;

/* Struct typedefs. */
typedef struct JSClass           JSClass;
typedef struct JSExtendedClass   JSExtendedClass;
typedef struct JSConstDoubleSpec JSConstDoubleSpec;
typedef struct JSContext         JSContext;
typedef struct JSErrorReport     JSErrorReport;
typedef struct JSFunction        JSFunction;
typedef struct JSFunctionSpec    JSFunctionSpec;
typedef struct JSTracer          JSTracer;
typedef struct JSIdArray         JSIdArray;
typedef struct JSPropertyDescriptor JSPropertyDescriptor;
typedef struct JSPropertySpec    JSPropertySpec;
typedef struct JSObject          JSObject;
typedef struct JSObjectMap       JSObjectMap;
typedef struct JSObjectOps       JSObjectOps;
typedef struct JSRuntime         JSRuntime;
typedef struct JSScript          JSScript;
typedef struct JSStackFrame      JSStackFrame;
typedef struct JSString          JSString;
typedef struct JSXDRState        JSXDRState;
typedef struct JSExceptionState  JSExceptionState;
typedef struct JSLocaleCallbacks JSLocaleCallbacks;
typedef struct JSSecurityCallbacks JSSecurityCallbacks;
typedef struct JSONParser        JSONParser;
typedef struct JSCompartment     JSCompartment;

/*
 * JavaScript engine unboxed value representation
 *
 * TODO: explain boxing strategy
 */

#ifdef __GNUC__
# define VALUE_ALIGNMENT        __attribute__((aligned (8)))
# define ASSERT_DOUBLE_ALIGN()  JS_ASSERT(size_t(this) % sizeof(double) == 0)
#elif defined(_MSC_VER)
  /*
   * Structs can be aligned with MSVC, but not if they are used as parameters,
   * so we just don't try to align.
   */
# define VALUE_ALIGNMENT
# define ASSERT_DOUBLE_ALIGN()
#else
# error "Need to add compiler support"
#endif

/*
 * When we can ensure that the underlying type is uint32, use an enum so that
 * symbolic type names show up in the debugger. Otherwise, use #defines.
 */
#ifdef __cplusplus

#if defined(_MSC_VER)
# define JS_ENUM_HEADER(id, type)              enum id : type
# define JS_ENUM_MEMBER(id, type, value)       id = (type)value,
# define JS_LAST_ENUM_MEMBER(id, type, value)  id = (type)value
# define JS_ENUM_FOOTER(id)
#else
# define JS_ENUM_HEADER(id, type)              enum id
# define JS_ENUM_MEMBER(id, type, value)       id = (type)value,
# define JS_LAST_ENUM_MEMBER(id, type, value)  id = (type)value
# define JS_ENUM_FOOTER(id)                    __attribute__((packed))
#endif

/* Remember to propagate changes to the C defines below. */
JS_ENUM_HEADER(JSValueType, uint8)
{
    JSVAL_TYPE_DOUBLE              = 0x0,
    JSVAL_TYPE_INT32               = 0x1,
    JSVAL_TYPE_UNDEFINED           = 0x2,
    JSVAL_TYPE_STRING              = 0x3,
    JSVAL_TYPE_BOOLEAN             = 0x4,
    JSVAL_TYPE_MAGIC               = 0x5,
    JSVAL_TYPE_NULL                = 0x6,
    JSVAL_TYPE_NONFUNOBJ           = 0x7,
    JSVAL_TYPE_FUNOBJ              = 0xF,

    /* Cannot not appear in any jsval ever; trace-jit only. */
<<<<<<< HEAD
    JSVAL_TYPE_BOXED               = 0x99,
    JSVAL_TYPE_UNINITIALIZED       = 0xcd
=======
    JSVAL_TYPE_STRORNULL      = 0x97,
    JSVAL_TYPE_OBJORNULL      = 0x98,
    JSVAL_TYPE_BOXED          = 0x99,
    JSVAL_TYPE_UNINITIALIZED  = 0xcd
>>>>>>> 1ccbe225
} JS_ENUM_FOOTER(JSValueType);

#if JS_BITS_PER_WORD == 32

/* Remember to propagate changes to the C defines below. */
JS_ENUM_HEADER(JSValueTag, uint32)
{
    JSVAL_TAG_CLEAR                = 0xFFFF0000,
    JSVAL_TAG_INT32                = JSVAL_TAG_CLEAR | JSVAL_TYPE_INT32,
    JSVAL_TAG_UNDEFINED            = JSVAL_TAG_CLEAR | JSVAL_TYPE_UNDEFINED,
    JSVAL_TAG_STRING               = JSVAL_TAG_CLEAR | JSVAL_TYPE_STRING,
    JSVAL_TAG_BOOLEAN              = JSVAL_TAG_CLEAR | JSVAL_TYPE_BOOLEAN,
    JSVAL_TAG_MAGIC                = JSVAL_TAG_CLEAR | JSVAL_TYPE_MAGIC,
    JSVAL_TAG_NULL                 = JSVAL_TAG_CLEAR | JSVAL_TYPE_NULL,
    JSVAL_TAG_NONFUNOBJ            = JSVAL_TAG_CLEAR | JSVAL_TYPE_NONFUNOBJ,
    JSVAL_TAG_FUNOBJ               = JSVAL_TAG_CLEAR | JSVAL_TYPE_FUNOBJ
} JS_ENUM_FOOTER(JSValueType);

#elif JS_BITS_PER_WORD == 64

/* Remember to propagate changes to the C defines below. */
JS_ENUM_HEADER(JSValueTag, uint32)
{
    JSVAL_TAG_MAX_DOUBLE           = 0x1FFF0,
    JSVAL_TAG_INT32                = JSVAL_TAG_MAX_DOUBLE | JSVAL_TYPE_INT32,
    JSVAL_TAG_UNDEFINED            = JSVAL_TAG_MAX_DOUBLE | JSVAL_TYPE_UNDEFINED,
    JSVAL_TAG_STRING               = JSVAL_TAG_MAX_DOUBLE | JSVAL_TYPE_STRING,
    JSVAL_TAG_BOOLEAN              = JSVAL_TAG_MAX_DOUBLE | JSVAL_TYPE_BOOLEAN,
    JSVAL_TAG_MAGIC                = JSVAL_TAG_MAX_DOUBLE | JSVAL_TYPE_MAGIC,
    JSVAL_TAG_NULL                 = JSVAL_TAG_MAX_DOUBLE | JSVAL_TYPE_NULL,
    JSVAL_TAG_NONFUNOBJ            = JSVAL_TAG_MAX_DOUBLE | JSVAL_TYPE_NONFUNOBJ,
    JSVAL_TAG_FUNOBJ               = JSVAL_TAG_MAX_DOUBLE | JSVAL_TYPE_FUNOBJ
} JS_ENUM_FOOTER(JSValueType);

#else
# error "Unsupported"
#endif

#else  /* defined(__cplusplus) */

typedef uint8 JSValueType;
#define JSVAL_TYPE_DOUBLE            ((uint8)0x0)
#define JSVAL_TYPE_INT32             ((uint8)0x1)
#define JSVAL_TYPE_UNDEFINED         ((uint8)0x2)
#define JSVAL_TYPE_STRING            ((uint8)0x3)
#define JSVAL_TYPE_BOOLEAN           ((uint8)0x4)
#define JSVAL_TYPE_MAGIC             ((uint8)0x5)
#define JSVAL_TYPE_NULL              ((uint8)0x6)
#define JSVAL_TYPE_NONFUNOBJ         ((uint8)0x7)
#define JSVAL_TYPE_FUNOBJ            ((uint8)0xF)
#define JSVAL_TYPE_BOXED             ((uint8)0x99)
#define JSVAL_TYPE_UNINITIALIZED     ((uint8)0xcd)

<<<<<<< HEAD
#if JS_BITS_PER_WORD == 32
=======
#define JSVAL_TYPE_DOUBLE         ((uint8)0x0)
#define JSVAL_TYPE_INT32          ((uint8)0x1)
#define JSVAL_TYPE_UNDEFINED      ((uint8)0x2)
#define JSVAL_TYPE_STRING         ((uint8)0x3)
#define JSVAL_TYPE_BOOLEAN        ((uint8)0x4)
#define JSVAL_TYPE_MAGIC          ((uint8)0x5)
#define JSVAL_TYPE_NULL           ((uint8)0x6)
#define JSVAL_TYPE_NONFUNOBJ      ((uint8)0x7)
#define JSVAL_TYPE_FUNOBJ         ((uint8)0xF)
#define JSVAL_TYPE_STRORNULL      ((uint8)0x97)
#define JSVAL_TYPE_OBJORNULL      ((uint8)0x98)
#define JSVAL_TYPE_BOXED          ((uint8)0x99)
#define JSVAL_TYPE_UNINITIALIZED  ((uint8)0xcd)
>>>>>>> 1ccbe225

typedef uint32 JSValueTag;
#define JSVAL_TAG_CLEAR              ((uint32)(0xFFFF0000))
#define JSVAL_TAG_INT32              ((uint32)(JSVAL_TAG_CLEAR | JSVAL_TYPE_INT32))
#define JSVAL_TAG_UNDEFINED          ((uint32)(JSVAL_TAG_CLEAR | JSVAL_TYPE_UNDEFINED))
#define JSVAL_TAG_STRING             ((uint32)(JSVAL_TAG_CLEAR | JSVAL_TYPE_STRING))
#define JSVAL_TAG_BOOLEAN            ((uint32)(JSVAL_TAG_CLEAR | JSVAL_TYPE_BOOLEAN))
#define JSVAL_TAG_MAGIC              ((uint32)(JSVAL_TAG_CLEAR | JSVAL_TYPE_MAGIC))
#define JSVAL_TAG_NULL               ((uint32)(JSVAL_TAG_CLEAR | JSVAL_TYPE_NULL))
#define JSVAL_TAG_NONFUNOBJ          ((uint32)(JSVAL_TAG_CLEAR | JSVAL_TYPE_NONFUNOBJ))
#define JSVAL_TAG_FUNOBJ             ((uint32)(JSVAL_TAG_CLEAR | JSVAL_TYPE_FUNOBJ))

#elif JS_BITS_PER_WORD == 64

typedef uint32 JSValueTag;
#define JSVAL_TAG_MAX_DOUBLE         ((uint32)(0x1FFF0))
#define JSVAL_TAG_INT32              (uint32)(JSVAL_TAG_CLEAR | JSVAL_TYPE_INT32)
#define JSVAL_TAG_UNDEFINED          (uint32)(JSVAL_TAG_CLEAR | JSVAL_TYPE_UNDEFINED)
#define JSVAL_TAG_STRING             (uint32)(JSVAL_TAG_CLEAR | JSVAL_TYPE_STRING)
#define JSVAL_TAG_BOOLEAN            (uint32)(JSVAL_TAG_CLEAR | JSVAL_TYPE_BOOLEAN)
#define JSVAL_TAG_MAGIC              (uint32)(JSVAL_TAG_CLEAR | JSVAL_TYPE_MAGIC)
#define JSVAL_TAG_NULL               (uint32)(JSVAL_TAG_CLEAR | JSVAL_TYPE_NULL)
#define JSVAL_TAG_NONFUNOBJ          (uint32)(JSVAL_TAG_CLEAR | JSVAL_TYPE_NONFUNOBJ)
#define JSVAL_TAG_FUNOBJ             (uint32)(JSVAL_TAG_CLEAR | JSVAL_TYPE_FUNOBJ)

#else
# error "Unsupported"
#endif  /* JS_BITS_PER_WORD */

#endif  /* defined(__cplusplus) */

#define JSVAL_LOWER_INCL_TYPE_OF_OBJ_OR_NULL_SET         JSVAL_TYPE_NULL
#define JSVAL_LOWER_INCL_TYPE_OF_OBJ_SET                 JSVAL_TYPE_NONFUNOBJ
#define JSVAL_UPPER_INCL_TYPE_OF_OBJ_SET                 JSVAL_TYPE_FUNOBJ

#if JS_BITS_PER_WORD == 32

#define JSVAL_LOWER_INCL_TAG_OF_OBJ_OR_NULL_SET          JSVAL_TAG_NULL
#define JSVAL_LOWER_INCL_TAG_OF_OBJ_SET                  JSVAL_TAG_NONFUNOBJ
#define JSVAL_UPPER_INCL_TAG_OF_OBJ_SET                  JSVAL_TAG_FUNOBJ
#define JSVAL_UPPER_INCL_TAG_OF_NUMBER_SET               JSVAL_TAG_INT32

#elif JS_BITS_PER_WORD == 64

#define JSVAL_TAG_SHIFT              47
#define JSVAL_PAYLOAD_MASK           0x00007FFFFFFFFFFFLL
#define JSVAL_SHIFTED_TAG_MAX_DOUBLE (((uint64)JSVAL_TAG_MAX_DOUBLE) << JSVAL_TAG_SHIFT)
#define JSVAL_SHIFTED_TAG_INT32      (((uint64)JSVAL_TAG_INT32)      << JSVAL_TAG_SHIFT)
#define JSVAL_SHIFTED_TAG_UNDEFINED  (((uint64)JSVAL_TAG_UNDEFINED)  << JSVAL_TAG_SHIFT)
#define JSVAL_SHIFTED_TAG_STRING     (((uint64)JSVAL_TAG_STRING)     << JSVAL_TAG_SHIFT)
#define JSVAL_SHIFTED_TAG_BOOLEAN    (((uint64)JSVAL_TAG_BOOLEAN)    << JSVAL_TAG_SHIFT)
#define JSVAL_SHIFTED_TAG_MAGIC      (((uint64)JSVAL_TAG_MAGIC)      << JSVAL_TAG_SHIFT)
#define JSVAL_SHIFTED_TAG_NULL       (((uint64)JSVAL_TAG_NULL)       << JSVAL_TAG_SHIFT)
#define JSVAL_SHIFTED_TAG_NONFUNOBJ  (((uint64)JSVAL_TAG_NONFUNOBJ)  << JSVAL_TAG_SHIFT)
#define JSVAL_SHIFTED_TAG_FUNOBJ     (((uint64)JSVAL_TAG_FUNOBJ)     << JSVAL_TAG_SHIFT)

#define JSVAL_LOWER_INCL_SHIFTED_TAG_OF_OBJ_OR_NULL_SET  JSVAL_SHIFTED_TAG_NULL
#define JSVAL_LOWER_INCL_SHIFTED_TAG_OF_OBJ_SET          JSVAL_SHIFTED_TAG_NONFUNOBJ
#define JSVAL_UPPER_EXCL_SHIFTED_TAG_OF_NUMBER_SET       JSVAL_SHIFTED_TAG_UNDEFINED

#endif /* JS_BITS_PER_WORD */

typedef enum JSWhyMagic
{
    JS_ARRAY_HOLE,               /* a hole in a dense array */
    JS_ARGS_HOLE,                /* a hole in the args object's array */
    JS_NATIVE_ENUMERATE,         /* indicates that a custom enumerate hook forwarded
                                  * to js_Enumerate, which really means the object can be
                                  * enumerated like a native object. */
    JS_NO_ITER_VALUE,            /* there is not a pending iterator value */
    JS_GENERATOR_CLOSING,        /* exception value thrown when closing a generator */
    JS_NO_CONSTANT               /* compiler sentinel value */
} JSWhyMagic;

#if defined(IS_LITTLE_ENDIAN)
#if JS_BITS_PER_WORD == 32

typedef union jsval_layout
{
    struct {
        union {
            int32          i32;
            uint32         u32;
            JSBool         boo;
            JSString       *str;
            JSObject       *obj;
            void           *ptr;
            JSWhyMagic     why;
        } payload;
        JSValueTag tag;
    } s;
    double asDouble;
    uint64 asBits;
} jsval_layout;

#elif JS_BITS_PER_WORD == 64

typedef union jsval_layout
{
    struct {
        uint64             payload : 47;
        JSValueTag         tag : 17;
    } debugView;
    struct {
        union {
            int32          i32;
            uint32         u32;
            JSWhyMagic     why;
        } payload;
    } s;
    double asDouble;
    uint64 asBits;
} jsval_layout;

#endif  /* JS_BITS_PER_WORD */
#endif  /* IS_LITTLE_ENDIAN */

typedef VALUE_ALIGNMENT uint64 jsval;

#if JS_BITS_PER_WORD == 32

#define BUILD_JSVAL(tag, payload) \
    ((jsval)((((uint64)(uint32)(tag)) << 32) | (uint32)(payload)))

static JS_ALWAYS_INLINE JSBool
JSVAL_IS_DOUBLE_IMPL(jsval_layout l)
{
    return l.s.tag < JSVAL_TAG_CLEAR;
}

static JS_ALWAYS_INLINE jsval_layout
DOUBLE_TO_JSVAL_IMPL(jsdouble d)
{
    jsval_layout l;
    l.asDouble = d;
    JS_ASSERT(l.s.tag < JSVAL_TAG_CLEAR);
    return l;
}

static JS_ALWAYS_INLINE JSBool
JSVAL_IS_INT32_IMPL(jsval_layout l)
{
    return l.s.tag == JSVAL_TAG_INT32;
}

static JS_ALWAYS_INLINE JSBool
JSVAL_IS_SPECIFIC_INT32_IMPL(jsval_layout l, int32 i32)
{
    return l.s.tag == JSVAL_TAG_INT32 && l.s.payload.i32 == i32;
}

static JS_ALWAYS_INLINE jsint
JSVAL_TO_INT32_IMPL(jsval_layout l)
{
    return l.s.payload.i32;
}

static JS_ALWAYS_INLINE jsval_layout
INT32_TO_JSVAL_IMPL(int32 i)
{
    jsval_layout l;
    l.s.tag = JSVAL_TAG_INT32;
    l.s.payload.i32 = i;
    return l;
}

static JS_ALWAYS_INLINE JSBool
JSVAL_IS_NUMBER_IMPL(jsval_layout l)
{
    JSValueTag tag = l.s.tag;
    JS_ASSERT(tag != JSVAL_TAG_CLEAR);
    return tag <= JSVAL_UPPER_INCL_TAG_OF_NUMBER_SET;
}

static JS_ALWAYS_INLINE JSBool
JSVAL_IS_UNDEFINED_IMPL(jsval_layout l)
{
    return l.s.tag == JSVAL_TAG_UNDEFINED;
}

static JS_ALWAYS_INLINE JSBool
JSVAL_IS_STRING_IMPL(jsval_layout l)
{
    return l.s.tag == JSVAL_TAG_STRING;
}

static JS_ALWAYS_INLINE jsval_layout
STRING_TO_JSVAL_IMPL(JSString *str)
{
    jsval_layout l;
    l.s.tag = JSVAL_TAG_STRING;
    l.s.payload.str = str;
    return l;
}

static JS_ALWAYS_INLINE JSString *
JSVAL_TO_STRING_IMPL(jsval_layout l)
{
    return l.s.payload.str;
}

static JS_ALWAYS_INLINE JSBool
JSVAL_IS_BOOLEAN_IMPL(jsval_layout l)
{
    return l.s.tag == JSVAL_TAG_BOOLEAN;
}

static JS_ALWAYS_INLINE JSBool
JSVAL_TO_BOOLEAN_IMPL(jsval_layout l)
{
    return l.s.payload.boo;
}

static JS_ALWAYS_INLINE jsval_layout
BOOLEAN_TO_JSVAL_IMPL(JSBool b)
{
    jsval_layout l;
    l.s.tag = JSVAL_TAG_BOOLEAN;
    l.s.payload.boo = b;
    return l;
}

static JS_ALWAYS_INLINE JSBool
JSVAL_IS_SPECIFIC_BOOLEAN(jsval_layout l, JSBool b)
{
    return (l.s.tag == JSVAL_TAG_BOOLEAN) && (l.s.payload.boo == b);
}

static JS_ALWAYS_INLINE JSBool
JSVAL_IS_MAGIC_IMPL(jsval_layout l)
{
    return l.s.tag == JSVAL_TAG_MAGIC;
}

static JS_ALWAYS_INLINE jsval_layout
MAGIC_TO_JSVAL_IMPL(JSWhyMagic why)
{
    jsval_layout l;
    l.s.tag = JSVAL_TAG_MAGIC;
    l.s.payload.why = why;
    return l;
}

static JS_ALWAYS_INLINE JSBool
JSVAL_IS_NONFUNOBJ_IMPL(jsval_layout l)
{
    return l.s.tag == JSVAL_TAG_NONFUNOBJ;
}

static JS_ALWAYS_INLINE JSBool
JSVAL_IS_FUNOBJ_IMPL(jsval_layout l)
{
    return l.s.tag == JSVAL_TAG_FUNOBJ;
}

static JS_ALWAYS_INLINE JSBool
JSVAL_IS_PRIMITIVE_IMPL(jsval_layout l)
{
    JSValueTag tag = l.s.tag;
    return tag < JSVAL_LOWER_INCL_TAG_OF_OBJ_SET;
}

static JS_ALWAYS_INLINE JSBool
JSVAL_IS_OBJECT_IMPL(jsval_layout l)
{
    return l.s.tag >= JSVAL_LOWER_INCL_TAG_OF_OBJ_SET;
}

static JS_ALWAYS_INLINE JSBool
JSVAL_IS_OBJECT_OR_NULL_IMPL(jsval_layout l)
{
    return l.s.tag >= JSVAL_LOWER_INCL_TAG_OF_OBJ_OR_NULL_SET;
}

static JS_ALWAYS_INLINE JSObject *
JSVAL_TO_OBJECT_IMPL(jsval_layout l)
{
    return l.s.payload.obj;
}

static JS_ALWAYS_INLINE jsval_layout
OBJECT_TO_JSVAL_IMPL(JSValueType type, JSObject *obj)
{
    jsval_layout l;
    l.s.tag = (JSValueTag)(JSVAL_TAG_CLEAR | type);
    l.s.payload.obj = obj;
    return l;
}

static JS_ALWAYS_INLINE JSBool
JSVAL_IS_NULL_IMPL(jsval_layout l)
{
    return l.s.tag == JSVAL_TAG_NULL;
}

static JS_ALWAYS_INLINE void *
JSVAL_TO_GCTHING_IMPL(jsval_layout l)
{
    return l.s.payload.ptr;
}

static JS_ALWAYS_INLINE jsval_layout
PRIVATE_PTR_TO_JSVAL_IMPL(void *ptr)
{
    jsval_layout l;
    JS_ASSERT(((uint32)ptr & 1) == 0);
    l.s.tag = (JSValueTag)0;
    l.s.payload.ptr = ptr;
    JS_ASSERT(JSVAL_IS_DOUBLE_IMPL(l));
    return l;
}

static JS_ALWAYS_INLINE void *
JSVAL_TO_PRIVATE_PTR_IMPL(jsval_layout l)
{
    return l.s.payload.ptr;
}

#ifdef __cplusplus
JS_STATIC_ASSERT((JSVAL_TAG_FUNOBJ ^ JSVAL_TAG_NONFUNOBJ) == 0x8);
#endif

static JS_ALWAYS_INLINE JSBool
JSVAL_SAME_PRIMITIVE_TYPE_OR_BOTH_OBJECTS_IMPL(jsval_layout lhs, jsval_layout rhs)
{
    /*
     * The second disjunct uses the fact that the funobj and nonfunobj tags
     * differ in only 1 type bit and any other pair of tags will differ in at
     * least one other bit.
     */
    JSValueTag ltag = lhs.s.tag, rtag = rhs.s.tag;
    return (ltag < JSVAL_TAG_CLEAR && rtag < JSVAL_TAG_CLEAR) ||
           (((ltag ^ rtag) & 0xFFFFFFF7) == 0);
}

static JS_ALWAYS_INLINE JSValueType
JSVAL_EXTRACT_NON_DOUBLE_TYPE_IMPL(jsval_layout l)
{
    JSValueType t = (JSValueType)(l.s.tag & 0xF);
    JS_ASSERT(!JSVAL_IS_DOUBLE_IMPL(l));
    return t;
}

static JS_ALWAYS_INLINE JSValueTag
JSVAL_EXTRACT_NON_DOUBLE_TAG_IMPL(jsval_layout l)
{
    JSValueTag t = l.s.tag;
    JS_ASSERT(!JSVAL_IS_DOUBLE_IMPL(l));
    JS_ASSERT(t >= JSVAL_TAG_INT32 && t <= JSVAL_UPPER_INCL_TAG_OF_OBJ_SET);
    return t;
}

static JS_ALWAYS_INLINE jsval_layout
PRIVATE_UINT32_TO_JSVAL_IMPL(uint32 ui)
{
    jsval_layout l;
    l.s.tag = (JSValueTag)0;
    l.s.payload.u32 = ui;
    JS_ASSERT(JSVAL_IS_DOUBLE_IMPL(l));
    return l;
}

static JS_ALWAYS_INLINE uint32
JSVAL_TO_PRIVATE_UINT32_IMPL(jsval_layout l)
{
    return l.s.payload.u32;
}

#elif JS_BITS_PER_WORD == 64

#define BUILD_JSVAL(tag, payload) \
    ((jsval)((((uint64)(uint32)(tag)) << JSVAL_TAG_SHIFT) | (payload)))

static JS_ALWAYS_INLINE JSBool
JSVAL_IS_DOUBLE_IMPL(jsval_layout l)
{
    return l.asBits <= JSVAL_SHIFTED_TAG_MAX_DOUBLE;
}

static JS_ALWAYS_INLINE jsval_layout
DOUBLE_TO_JSVAL_IMPL(jsdouble d)
{
    jsval_layout l;
    l.asDouble = d;
    JS_ASSERT(l.asBits <= JSVAL_SHIFTED_TAG_MAX_DOUBLE);
    return l;
}

static JS_ALWAYS_INLINE JSBool
JSVAL_IS_INT32_IMPL(jsval_layout l)
{
    return (uint32)(l.asBits >> JSVAL_TAG_SHIFT) == JSVAL_TAG_INT32;
}

static JS_ALWAYS_INLINE JSBool
JSVAL_IS_SPECIFIC_INT32_IMPL(jsval_layout l, int32 i32)
{
    return l.asBits == (((uint64)(uint32)i32) | JSVAL_SHIFTED_TAG_INT32);
}

static JS_ALWAYS_INLINE jsint
JSVAL_TO_INT32_IMPL(jsval_layout l)
{
    return (int32)l.asBits;
}

static JS_ALWAYS_INLINE jsval_layout
INT32_TO_JSVAL_IMPL(int32 i32)
{
    jsval_layout l;
    l.asBits = ((uint64)(uint32)i32) | JSVAL_SHIFTED_TAG_INT32;
    return l;
}

static JS_ALWAYS_INLINE JSBool
JSVAL_IS_NUMBER_IMPL(jsval_layout l)
{
    return l.asBits < JSVAL_UPPER_EXCL_SHIFTED_TAG_OF_NUMBER_SET;
}

static JS_ALWAYS_INLINE JSBool
JSVAL_IS_UNDEFINED_IMPL(jsval_layout l)
{
    return l.asBits == JSVAL_SHIFTED_TAG_UNDEFINED;
}

static JS_ALWAYS_INLINE JSBool
JSVAL_IS_STRING_IMPL(jsval_layout l)
{
    return (uint32)(l.asBits >> JSVAL_TAG_SHIFT) == JSVAL_TAG_STRING;
}

static JS_ALWAYS_INLINE jsval_layout
STRING_TO_JSVAL_IMPL(JSString *str)
{
    jsval_layout l;
    uint64 strBits = (uint64)str;
    JS_ASSERT((strBits >> JSVAL_TAG_SHIFT) == 0);
    l.asBits = strBits | JSVAL_SHIFTED_TAG_STRING;
    return l;
}

static JS_ALWAYS_INLINE JSString *
JSVAL_TO_STRING_IMPL(jsval_layout l)
{
    return (JSString *)(l.asBits & JSVAL_PAYLOAD_MASK);
}

static JS_ALWAYS_INLINE JSBool
JSVAL_IS_BOOLEAN_IMPL(jsval_layout l)
{
    return (uint32)(l.asBits >> JSVAL_TAG_SHIFT) == JSVAL_TAG_BOOLEAN;
}

static JS_ALWAYS_INLINE JSBool
JSVAL_TO_BOOLEAN_IMPL(jsval_layout l)
{
    return (JSBool)l.asBits;
}

static JS_ALWAYS_INLINE jsval_layout
BOOLEAN_TO_JSVAL_IMPL(JSBool b)
{
    jsval_layout l;
    l.asBits = ((uint64)(uint32)b) | JSVAL_SHIFTED_TAG_BOOLEAN;
    return l;
}

static JS_ALWAYS_INLINE JSBool
JSVAL_IS_SPECIFIC_BOOLEAN(jsval_layout l, JSBool b)
{
    return l.asBits == (((uint64)(uint32)b) | JSVAL_SHIFTED_TAG_BOOLEAN);
}

static JS_ALWAYS_INLINE JSBool
JSVAL_IS_MAGIC_IMPL(jsval_layout l)
{
    return (l.asBits >> JSVAL_TAG_SHIFT) == JSVAL_TAG_MAGIC;
}

static JS_ALWAYS_INLINE jsval_layout
MAGIC_TO_JSVAL_IMPL(JSWhyMagic why)
{
    jsval_layout l;
    l.asBits = ((uint64)(uint32)why) | JSVAL_SHIFTED_TAG_MAGIC;
    return l;
}

static JS_ALWAYS_INLINE JSBool
JSVAL_IS_NONFUNOBJ_IMPL(jsval_layout l)
{
    return (l.asBits >> JSVAL_TAG_SHIFT) == JSVAL_TAG_NONFUNOBJ;
}

static JS_ALWAYS_INLINE JSBool
JSVAL_IS_FUNOBJ_IMPL(jsval_layout l)
{
    return (l.asBits >> JSVAL_TAG_SHIFT) == JSVAL_TAG_FUNOBJ;
}

static JS_ALWAYS_INLINE JSBool
JSVAL_IS_PRIMITIVE_IMPL(jsval_layout l)
{
    return l.asBits < JSVAL_LOWER_INCL_SHIFTED_TAG_OF_OBJ_SET;
}

static JS_ALWAYS_INLINE JSBool
JSVAL_IS_OBJECT_IMPL(jsval_layout l)
{
    return l.asBits >= JSVAL_LOWER_INCL_SHIFTED_TAG_OF_OBJ_SET;
}

static JS_ALWAYS_INLINE JSBool
JSVAL_IS_OBJECT_OR_NULL_IMPL(jsval_layout l)
{
    return l.asBits >= JSVAL_LOWER_INCL_SHIFTED_TAG_OF_OBJ_OR_NULL_SET;
}

static JS_ALWAYS_INLINE JSObject *
JSVAL_TO_OBJECT_IMPL(jsval_layout l)
{
    uint64 ptrBits = l.asBits & JSVAL_PAYLOAD_MASK;
    JS_ASSERT((ptrBits & 0x7) == 0);
    return (JSObject *)ptrBits;
}

static JS_ALWAYS_INLINE jsval_layout
OBJECT_TO_JSVAL_IMPL(JSValueType type, JSObject *obj)
{
    jsval_layout l;
    uint64 objBits = (uint64)obj;
    JS_ASSERT(type >= JSVAL_LOWER_INCL_TYPE_OF_OBJ_OR_NULL_SET);
    JS_ASSERT((objBits >> JSVAL_TAG_SHIFT) == 0);
    l.asBits = objBits | (((uint64)(JSVAL_TAG_MAX_DOUBLE | type)) << JSVAL_TAG_SHIFT);
    return l;
}

static JS_ALWAYS_INLINE JSBool
JSVAL_IS_NULL_IMPL(jsval_layout l)
{
    return l.asBits == JSVAL_SHIFTED_TAG_NULL;
}

static JS_ALWAYS_INLINE void *
JSVAL_TO_GCTHING_IMPL(jsval_layout l)
{
    uint64 ptrBits = l.asBits & JSVAL_PAYLOAD_MASK;
    JS_ASSERT((ptrBits & 0x7) == 0);
    return (void *)ptrBits;
}

static JS_ALWAYS_INLINE jsval_layout
PRIVATE_PTR_TO_JSVAL_IMPL(void *ptr)
{
    jsval_layout l;
    uint64 ptrBits = (uint64)ptr;
    JS_ASSERT((ptrBits & 1) == 0);
    l.asBits = ptrBits >> 1;
    JS_ASSERT(JSVAL_IS_DOUBLE_IMPL(l));
    return l;
}

static JS_ALWAYS_INLINE void *
JSVAL_TO_PRIVATE_PTR_IMPL(jsval_layout l)
{
    JS_ASSERT((l.asBits & 0x8000000000000000LL) == 0);
    return (void *)(l.asBits << 1);
}

#ifdef __cplusplus
JS_STATIC_ASSERT((JSVAL_SHIFTED_TAG_FUNOBJ ^ JSVAL_SHIFTED_TAG_NONFUNOBJ) == 0x0004000000000000LL);
#endif

static JS_ALWAYS_INLINE JSBool
JSVAL_SAME_PRIMITIVE_TYPE_OR_BOTH_OBJECTS_IMPL(jsval_layout lhs, jsval_layout rhs)
{
    /*
     * The second disjunct uses the fact that the funobj and nonfunobj tags
     * differ in only 1 type bit and any other pair of tags will differ in at
     * least one other bit.
     */
    uint64 lbits = lhs.asBits, rbits = rhs.asBits;
    return (lbits < JSVAL_TAG_MAX_DOUBLE && rbits < JSVAL_TAG_MAX_DOUBLE) || 
           (((lbits ^ rbits) & 0xFFFB800000000000LL) == 0);
}

static JS_ALWAYS_INLINE JSValueType
JSVAL_EXTRACT_NON_DOUBLE_TYPE_IMPL(jsval_layout l)
{
   return (JSValueType)((l.asBits >> JSVAL_TAG_SHIFT) & 0xF);
}

static JS_ALWAYS_INLINE jsval_layout
PRIVATE_UINT32_TO_JSVAL_IMPL(uint32 ui)
{
    jsval_layout l;
    l.asBits = (uint64)ui;
    JS_ASSERT(JSVAL_IS_DOUBLE_IMPL(l));
    return l;
}

static JS_ALWAYS_INLINE uint32
JSVAL_TO_PRIVATE_UINT32_IMPL(jsval_layout l)
{
    JS_ASSERT((l.asBits >> 32) == 0);
    return (uint32)l.asBits;
}

#else
# error "Unsupported configuration"
#endif

static JS_ALWAYS_INLINE JSBool
JSVAL_IS_GCTHING_IMPL(jsval_layout l)
{
    return JSVAL_IS_OBJECT_IMPL(l) || JSVAL_IS_STRING_IMPL(l);
}

static JS_ALWAYS_INLINE uint32
JSVAL_TRACE_KIND_IMPL(jsval_layout l)
{
    JS_ASSERT(JSVAL_IS_GCTHING_IMPL(l));
    return (uint32)(JSBool)JSVAL_IS_STRING_IMPL(l);
}

static JS_ALWAYS_INLINE JSBool
JSVAL_IS_UNDERLYING_TYPE_OF_PRIVATE_IMPL(jsval_layout l)
{
    return JSVAL_IS_DOUBLE_IMPL(l);
}

/*
 * JavaScript engine unboxed value representation
 */

#ifdef DEBUG
typedef struct jsid
{
    size_t bits;
} jsid;
# define JSID_BITS(id) (id.bits)
#else
typedef size_t jsid;
# define JSID_BITS(id) (id)
#endif

/* JSClass (and JSObjectOps where appropriate) function pointer typedefs. */

/*
 * Add, delete, get or set a property named by id in obj.  Note the jsid id
 * type -- id may be a string (Unicode property identifier) or an int (element
 * index).  The *vp out parameter, on success, is the new property value after
 * an add, get, or set.  After a successful delete, *vp is JSVAL_FALSE iff
 * obj[id] can't be deleted (because it's permanent).
 */
typedef JSBool
(* JSPropertyOp)(JSContext *cx, JSObject *obj, jsid id, jsval *vp);

/*
 * This function type is used for callbacks that enumerate the properties of
 * a JSObject.  The behavior depends on the value of enum_op:
 *
 *  JSENUMERATE_INIT
 *    A new, opaque iterator state should be allocated and stored in *statep.
 *    (You can use PRIVATE_TO_JSVAL() to tag the pointer to be stored).
 *
 *    The number of properties that will be enumerated should be returned as
 *    an integer jsval in *idp, if idp is non-null, and provided the number of
 *    enumerable properties is known.  If idp is non-null and the number of
 *    enumerable properties can't be computed in advance, *idp should be set
 *    to JSVAL_ZERO.
 *
 *  JSENUMERATE_NEXT
 *    A previously allocated opaque iterator state is passed in via statep.
 *    Return the next jsid in the iteration using *idp.  The opaque iterator
 *    state pointed at by statep is destroyed and *statep is set to JSVAL_NULL
 *    if there are no properties left to enumerate.
 *
 *  JSENUMERATE_DESTROY
 *    Destroy the opaque iterator state previously allocated in *statep by a
 *    call to this function when enum_op was JSENUMERATE_INIT.
 *
 * The return value is used to indicate success, with a value of JS_FALSE
 * indicating failure.
 */
typedef JSBool
(* JSNewEnumerateOp)(JSContext *cx, JSObject *obj, JSIterateOp enum_op,
                     jsval *statep, jsid *idp);

/*
 * The old-style JSClass.enumerate op should define all lazy properties not
 * yet reflected in obj.
 */
typedef JSBool
(* JSEnumerateOp)(JSContext *cx, JSObject *obj);

/*
 * Resolve a lazy property named by id in obj by defining it directly in obj.
 * Lazy properties are those reflected from some peer native property space
 * (e.g., the DOM attributes for a given node reflected as obj) on demand.
 *
 * JS looks for a property in an object, and if not found, tries to resolve
 * the given id.  If resolve succeeds, the engine looks again in case resolve
 * defined obj[id].  If no such property exists directly in obj, the process
 * is repeated with obj's prototype, etc.
 *
 * NB: JSNewResolveOp provides a cheaper way to resolve lazy properties.
 */
typedef JSBool
(* JSResolveOp)(JSContext *cx, JSObject *obj, jsid id);

/*
 * Like JSResolveOp, but flags provide contextual information as follows:
 *
 *  JSRESOLVE_QUALIFIED   a qualified property id: obj.id or obj[id], not id
 *  JSRESOLVE_ASSIGNING   obj[id] is on the left-hand side of an assignment
 *  JSRESOLVE_DETECTING   'if (o.p)...' or similar detection opcode sequence
 *  JSRESOLVE_DECLARING   var, const, or function prolog declaration opcode
 *  JSRESOLVE_CLASSNAME   class name used when constructing
 *
 * The *objp out parameter, on success, should be null to indicate that id
 * was not resolved; and non-null, referring to obj or one of its prototypes,
 * if id was resolved.
 *
 * This hook instead of JSResolveOp is called via the JSClass.resolve member
 * if JSCLASS_NEW_RESOLVE is set in JSClass.flags.
 *
 * Setting JSCLASS_NEW_RESOLVE and JSCLASS_NEW_RESOLVE_GETS_START further
 * extends this hook by passing in the starting object on the prototype chain
 * via *objp.  Thus a resolve hook implementation may define the property id
 * being resolved in the object in which the id was first sought, rather than
 * in a prototype object whose class led to the resolve hook being called.
 *
 * When using JSCLASS_NEW_RESOLVE_GETS_START, the resolve hook must therefore
 * null *objp to signify "not resolved".  With only JSCLASS_NEW_RESOLVE and no
 * JSCLASS_NEW_RESOLVE_GETS_START, the hook can assume *objp is null on entry.
 * This is not good practice, but enough existing hook implementations count
 * on it that we can't break compatibility by passing the starting object in
 * *objp without a new JSClass flag.
 */
typedef JSBool
(* JSNewResolveOp)(JSContext *cx, JSObject *obj, jsid id, uintN flags,
                   JSObject **objp);

/*
 * Convert obj to the given type, returning true with the resulting value in
 * *vp on success, and returning false on error or exception.
 */
typedef JSBool
(* JSConvertOp)(JSContext *cx, JSObject *obj, JSType type, jsval *vp);

/*
 * Delegate typeof to an object so it can cloak a primitive or another object.
 */
typedef JSType
(* JSTypeOfOp)(JSContext *cx, JSObject *obj);

/*
 * Finalize obj, which the garbage collector has determined to be unreachable
 * from other live objects or from GC roots.  Obviously, finalizers must never
 * store a reference to obj.
 */
typedef void
(* JSFinalizeOp)(JSContext *cx, JSObject *obj);

/*
 * Used by JS_AddExternalStringFinalizer and JS_RemoveExternalStringFinalizer
 * to extend and reduce the set of string types finalized by the GC.
 */
typedef void
(* JSStringFinalizeOp)(JSContext *cx, JSString *str);

/*
 * The signature for JSClass.getObjectOps, used by JS_NewObject's internals
 * to discover the set of high-level object operations to use for new objects
 * of the given class.  All native objects have a JSClass, which is stored as
 * a private (int-tagged) pointer in obj slots. In contrast, all native and
 * host objects have a JSObjectMap at obj->map, which may be shared among a
 * number of objects, and which contains the JSObjectOps *ops pointer used to
 * dispatch object operations from API calls.
 *
 * Thus JSClass (which pre-dates JSObjectOps in the API) provides a low-level
 * interface to class-specific code and data, while JSObjectOps allows for a
 * higher level of operation, which does not use the object's class except to
 * find the class's JSObjectOps struct, by calling clasp->getObjectOps, and to
 * finalize the object.
 *
 * If this seems backwards, that's because it is!  API compatibility requires
 * a JSClass *clasp parameter to JS_NewObject, etc.  Most host objects do not
 * need to implement the larger JSObjectOps, and can share the common JSScope
 * code and data used by the native (js_ObjectOps, see jsobj.c) ops.
 */
typedef JSObjectOps *
(* JSGetObjectOps)(JSContext *cx, JSClass *clasp);

/*
 * JSClass.checkAccess type: check whether obj[id] may be accessed per mode,
 * returning false on error/exception, true on success with obj[id]'s last-got
 * value in *vp, and its attributes in *attrsp.  As for JSPropertyOp above, id
 * is either a string or an int jsval.
 *
 * See JSCheckAccessIdOp, below, for the JSObjectOps counterpart, which takes
 * a jsid (a tagged int or aligned, unique identifier pointer) rather than a
 * jsval.  The native js_ObjectOps.checkAccess simply forwards to the object's
 * clasp->checkAccess, so that both JSClass and JSObjectOps implementors may
 * specialize access checks.
 */
typedef JSBool
(* JSCheckAccessOp)(JSContext *cx, JSObject *obj, jsid id, JSAccessMode mode,
                    jsval *vp);

/*
 * Encode or decode an object, given an XDR state record representing external
 * data.  See jsxdrapi.h.
 */
typedef JSBool
(* JSXDRObjectOp)(JSXDRState *xdr, JSObject **objp);

/*
 * Check whether v is an instance of obj.  Return false on error or exception,
 * true on success with JS_TRUE in *bp if v is an instance of obj, JS_FALSE in
 * *bp otherwise.
 */
typedef JSBool
(* JSHasInstanceOp)(JSContext *cx, JSObject *obj, const jsval *v, JSBool *bp);

/*
 * Deprecated function type for JSClass.mark. All new code should define
 * JSTraceOp instead to ensure the traversal of traceable things stored in
 * the native structures.
 */
typedef uint32
(* JSMarkOp)(JSContext *cx, JSObject *obj, void *arg);

/*
 * Function type for trace operation of the class called to enumerate all
 * traceable things reachable from obj's private data structure. For each such
 * thing, a trace implementation must call
 *
 *    JS_CallTracer(trc, thing, kind);
 *
 * or one of its convenience macros as described in jsapi.h.
 *
 * JSTraceOp implementation can assume that no other threads mutates object
 * state. It must not change state of the object or corresponding native
 * structures. The only exception for this rule is the case when the embedding
 * needs a tight integration with GC. In that case the embedding can check if
 * the traversal is a part of the marking phase through calling
 * JS_IsGCMarkingTracer and apply a special code like emptying caches or
 * marking its native structures.
 *
 * To define the tracer for a JSClass, the implementation must add
 * JSCLASS_MARK_IS_TRACE to class flags and use JS_CLASS_TRACE(method)
 * macro below to convert JSTraceOp to JSMarkOp when initializing or
 * assigning JSClass.mark field.
 */
typedef void
(* JSTraceOp)(JSTracer *trc, JSObject *obj);

#if defined __GNUC__ && __GNUC__ >= 4 && !defined __cplusplus
# define JS_CLASS_TRACE(method)                                               \
    (__builtin_types_compatible_p(JSTraceOp, __typeof(&(method)))             \
     ? (JSMarkOp)(method)                                                     \
     : js_WrongTypeForClassTracer)

extern JSMarkOp js_WrongTypeForClassTracer;

#else
# define JS_CLASS_TRACE(method) ((JSMarkOp)(method))
#endif

/*
 * Tracer callback, called for each traceable thing directly referenced by a
 * particular object or runtime structure. It is the callback responsibility
 * to ensure the traversal of the full object graph via calling eventually
 * JS_TraceChildren on the passed thing. In this case the callback must be
 * prepared to deal with cycles in the traversal graph.
 *
 * kind argument is one of JSTRACE_OBJECT, JSTRACE_STRING or a tag denoting
 * internal implementation-specific traversal kind. In the latter case the only
 * operations on thing that the callback can do is to call JS_TraceChildren or
 * DEBUG-only JS_PrintTraceThingInfo.
 */
typedef void
(* JSTraceCallback)(JSTracer *trc, void *thing, uint32 kind);

/*
 * DEBUG only callback that JSTraceOp implementation can provide to return
 * a string describing the reference traced with JS_CallTracer.
 */
typedef void
(* JSTraceNamePrinter)(JSTracer *trc, char *buf, size_t bufsize);

/*
 * The optional JSClass.reserveSlots hook allows a class to make computed
 * per-instance object slots reservations, in addition to or instead of using
 * JSCLASS_HAS_RESERVED_SLOTS(n) in the JSClass.flags initializer to reserve
 * a constant-per-class number of slots.  Implementations of this hook should
 * return the number of slots to reserve, not including any reserved by using
 * JSCLASS_HAS_RESERVED_SLOTS(n) in JSClass.flags.
 *
 * NB: called with obj locked by the JSObjectOps-specific mutual exclusion
 * mechanism appropriate for obj, so don't nest other operations that might
 * also lock obj.
 */
typedef uint32
(* JSReserveSlotsOp)(JSContext *cx, JSObject *obj);

/* JSExtendedClass function pointer typedefs. */

/*
 *
 */
typedef JSBool
(* JSEqualityOp)(JSContext *cx, JSObject *obj, const jsval *v, JSBool *bp);

/*
 * A generic type for functions mapping an object to another object, or null
 * if an error or exception was thrown on cx.  Used by JSObjectOps.thisObject
 * at present.
 */
typedef JSObject *
(* JSObjectOp)(JSContext *cx, JSObject *obj);

/*
 * Hook that creates an iterator object for a given object. Returns the
 * iterator object or null if an error or exception was thrown on cx.
 */
typedef JSObject *
(* JSIteratorOp)(JSContext *cx, JSObject *obj, JSBool keysonly);

/* Typedef for native functions called by the JS VM. */

typedef JSBool
(* JSNative)(JSContext *cx, JSObject *obj, uintN argc, jsval *argv,
             jsval *rval);

typedef JSBool
(* JSFastNative)(JSContext *cx, uintN argc, jsval *vp);

/* Callbacks and their arguments. */

typedef enum JSContextOp {
    JSCONTEXT_NEW,
    JSCONTEXT_DESTROY
} JSContextOp;

/*
 * The possible values for contextOp when the runtime calls the callback are:
 *   JSCONTEXT_NEW      JS_NewContext successfully created a new JSContext
 *                      instance. The callback can initialize the instance as
 *                      required. If the callback returns false, the instance
 *                      will be destroyed and JS_NewContext returns null. In
 *                      this case the callback is not called again.
 *   JSCONTEXT_DESTROY  One of JS_DestroyContext* methods is called. The
 *                      callback may perform its own cleanup and must always
 *                      return true.
 *   Any other value    For future compatibility the callback must do nothing
 *                      and return true in this case.
 */
typedef JSBool
(* JSContextCallback)(JSContext *cx, uintN contextOp);

#ifndef JS_THREADSAFE
typedef void
(* JSHeartbeatCallback)(JSRuntime *rt);
#endif

typedef enum JSGCStatus {
    JSGC_BEGIN,
    JSGC_END,
    JSGC_MARK_END,
    JSGC_FINALIZE_END
} JSGCStatus;

typedef JSBool
(* JSGCCallback)(JSContext *cx, JSGCStatus status);

/*
 * Generic trace operation that calls JS_CallTracer on each traceable thing
 * stored in data.
 */
typedef void
(* JSTraceDataOp)(JSTracer *trc, void *data);

typedef JSBool
(* JSOperationCallback)(JSContext *cx);

/*
 * Deprecated form of JSOperationCallback.
 */
typedef JSBool
(* JSBranchCallback)(JSContext *cx, JSScript *script);

typedef void
(* JSErrorReporter)(JSContext *cx, const char *message, JSErrorReport *report);

/*
 * Possible exception types. These types are part of a JSErrorFormatString
 * structure. They define which error to throw in case of a runtime error.
 * JSEXN_NONE marks an unthrowable error.
 */
typedef enum JSExnType {
    JSEXN_NONE = -1,
      JSEXN_ERR,
        JSEXN_INTERNALERR,
        JSEXN_EVALERR,
        JSEXN_RANGEERR,
        JSEXN_REFERENCEERR,
        JSEXN_SYNTAXERR,
        JSEXN_TYPEERR,
        JSEXN_URIERR,
        JSEXN_LIMIT
} JSExnType;

typedef struct JSErrorFormatString {
    /* The error format string (UTF-8 if js_CStringsAreUTF8). */
    const char *format;

    /* The number of arguments to expand in the formatted error message. */
    uint16 argCount;

    /* One of the JSExnType constants above. */
    int16 exnType;
} JSErrorFormatString;

typedef const JSErrorFormatString *
(* JSErrorCallback)(void *userRef, const char *locale,
                    const uintN errorNumber);

#ifdef va_start
#define JS_ARGUMENT_FORMATTER_DEFINED 1

typedef JSBool
(* JSArgumentFormatter)(JSContext *cx, const char *format, JSBool fromJS,
                        jsval **vpp, va_list *app);
#endif

typedef JSBool
(* JSLocaleToUpperCase)(JSContext *cx, JSString *src, jsval *rval);

typedef JSBool
(* JSLocaleToLowerCase)(JSContext *cx, JSString *src, jsval *rval);

typedef JSBool
(* JSLocaleCompare)(JSContext *cx, JSString *src1, JSString *src2,
                    jsval *rval);

typedef JSBool
(* JSLocaleToUnicode)(JSContext *cx, char *src, jsval *rval);

/*
 * Security protocol types.
 */
typedef struct JSPrincipals JSPrincipals;

/*
 * XDR-encode or -decode a principals instance, based on whether xdr->mode is
 * JSXDR_ENCODE, in which case *principalsp should be encoded; or JSXDR_DECODE,
 * in which case implementations must return a held (via JSPRINCIPALS_HOLD),
 * non-null *principalsp out parameter.  Return true on success, false on any
 * error, which the implementation must have reported.
 */
typedef JSBool
(* JSPrincipalsTranscoder)(JSXDRState *xdr, JSPrincipals **principalsp);

/*
 * Return a weak reference to the principals associated with obj, possibly via
 * the immutable parent chain leading from obj to a top-level container (e.g.,
 * a window object in the DOM level 0).  If there are no principals associated
 * with obj, return null.  Therefore null does not mean an error was reported;
 * in no event should an error be reported or an exception be thrown by this
 * callback's implementation.
 */
typedef JSPrincipals *
(* JSObjectPrincipalsFinder)(JSContext *cx, JSObject *obj);

/*
 * Used to check if a CSP instance wants to disable eval() and friends.
 * See js_CheckCSPPermitsJSAction() in jsobj.
 */
typedef JSBool
(* JSCSPEvalChecker)(JSContext *cx);

JS_END_EXTERN_C

#ifdef __cplusplus
namespace js {

class Value;
struct Class;

typedef JSBool
(* Native)(JSContext *cx, JSObject *obj, uintN argc, Value *argv, Value *rval);
typedef JSBool
(* FastNative)(JSContext *cx, uintN argc, Value *vp);
typedef JSBool
(* PropertyOp)(JSContext *cx, JSObject *obj, jsid id, Value *vp);
typedef JSBool
(* ConvertOp)(JSContext *cx, JSObject *obj, JSType type, Value *vp);
typedef JSBool
(* NewEnumerateOp)(JSContext *cx, JSObject *obj, JSIterateOp enum_op,
                   Value *statep, jsid *idp);
typedef JSBool
(* HasInstanceOp)(JSContext *cx, JSObject *obj, const Value *v, JSBool *bp);
typedef JSBool
(* CheckAccessOp)(JSContext *cx, JSObject *obj, jsid id, JSAccessMode mode,
                  Value *vp);
typedef JSObjectOps *
(* GetObjectOps)(JSContext *cx, Class *clasp);
typedef JSBool
(* EqualityOp)(JSContext *cx, JSObject *obj, const Value *v, JSBool *bp);

/*
 * Since jsval and Value are layout-compatible, pointers to otherwise-identical
 * functions can be cast back and forth. To avoid widespread casting, the
 * following safe casts are provided.
 *
 * See also Valueify and Jsvalify overloads in jsprvtd.h.
 */

static inline Native           Valueify(JSNative f)         { return (Native)f; }
static inline JSNative         Jsvalify(Native f)           { return (JSNative)f; }
static inline FastNative       Valueify(JSFastNative f)     { return (FastNative)f; }
static inline JSFastNative     Jsvalify(FastNative f)       { return (JSFastNative)f; }
static inline PropertyOp       Valueify(JSPropertyOp f)     { return (PropertyOp)f; }
static inline JSPropertyOp     Jsvalify(PropertyOp f)       { return (JSPropertyOp)f; }
static inline ConvertOp        Valueify(JSConvertOp f)      { return (ConvertOp)f; }
static inline JSConvertOp      Jsvalify(ConvertOp f)        { return (JSConvertOp)f; }
static inline NewEnumerateOp   Valueify(JSNewEnumerateOp f) { return (NewEnumerateOp)f; }
static inline JSNewEnumerateOp Jsvalify(NewEnumerateOp f)   { return (JSNewEnumerateOp)f; }
static inline HasInstanceOp    Valueify(JSHasInstanceOp f)  { return (HasInstanceOp)f; }
static inline JSHasInstanceOp  Jsvalify(HasInstanceOp f)    { return (JSHasInstanceOp)f; }
static inline CheckAccessOp    Valueify(JSCheckAccessOp f)  { return (CheckAccessOp)f; }
static inline JSCheckAccessOp  Jsvalify(CheckAccessOp f)    { return (JSCheckAccessOp)f; }
static inline GetObjectOps     Valueify(JSGetObjectOps f)   { return (GetObjectOps)f; }
static inline JSGetObjectOps   Jsvalify(GetObjectOps f)     { return (JSGetObjectOps)f; }
static inline EqualityOp       Valueify(JSEqualityOp f);    /* Same type as JSHasInstanceOp */
static inline JSEqualityOp     Jsvalify(EqualityOp f);      /* Same type as HasInstanceOp */

}  /* namespace js */

typedef js::Class JSFunctionClassType;
extern "C" JS_FRIEND_DATA(JSFunctionClassType) js_FunctionClass;

#else  /* !defined(__cplusplus) */

typedef JSClass JSFunctionClassType;
extern JS_FRIEND_DATA(JSFunctionClassType) js_FunctionClass;

#endif /* __cplusplus */

typedef struct JSPretendObject
{
    void                *_;
    JSFunctionClassType *clasp;
} JSPretendObject;

static JS_ALWAYS_INLINE JSBool
JS_OBJ_IS_FUN_IMPL(JSObject *obj)
{
    return ((JSPretendObject *)obj)->clasp == &js_FunctionClass;
}

#endif /* jspubtd_h___ */<|MERGE_RESOLUTION|>--- conflicted
+++ resolved
@@ -206,15 +206,10 @@
     JSVAL_TYPE_FUNOBJ              = 0xF,
 
     /* Cannot not appear in any jsval ever; trace-jit only. */
-<<<<<<< HEAD
+    JSVAL_TYPE_STRORNULL      = 0x97,
+    JSVAL_TYPE_OBJORNULL      = 0x98,
     JSVAL_TYPE_BOXED               = 0x99,
     JSVAL_TYPE_UNINITIALIZED       = 0xcd
-=======
-    JSVAL_TYPE_STRORNULL      = 0x97,
-    JSVAL_TYPE_OBJORNULL      = 0x98,
-    JSVAL_TYPE_BOXED          = 0x99,
-    JSVAL_TYPE_UNINITIALIZED  = 0xcd
->>>>>>> 1ccbe225
 } JS_ENUM_FOOTER(JSValueType);
 
 #if JS_BITS_PER_WORD == 32
@@ -265,26 +260,12 @@
 #define JSVAL_TYPE_NULL              ((uint8)0x6)
 #define JSVAL_TYPE_NONFUNOBJ         ((uint8)0x7)
 #define JSVAL_TYPE_FUNOBJ            ((uint8)0xF)
+#define JSVAL_TYPE_STRORNULL      ((uint8)0x97)
+#define JSVAL_TYPE_OBJORNULL      ((uint8)0x98)
 #define JSVAL_TYPE_BOXED             ((uint8)0x99)
 #define JSVAL_TYPE_UNINITIALIZED     ((uint8)0xcd)
 
-<<<<<<< HEAD
 #if JS_BITS_PER_WORD == 32
-=======
-#define JSVAL_TYPE_DOUBLE         ((uint8)0x0)
-#define JSVAL_TYPE_INT32          ((uint8)0x1)
-#define JSVAL_TYPE_UNDEFINED      ((uint8)0x2)
-#define JSVAL_TYPE_STRING         ((uint8)0x3)
-#define JSVAL_TYPE_BOOLEAN        ((uint8)0x4)
-#define JSVAL_TYPE_MAGIC          ((uint8)0x5)
-#define JSVAL_TYPE_NULL           ((uint8)0x6)
-#define JSVAL_TYPE_NONFUNOBJ      ((uint8)0x7)
-#define JSVAL_TYPE_FUNOBJ         ((uint8)0xF)
-#define JSVAL_TYPE_STRORNULL      ((uint8)0x97)
-#define JSVAL_TYPE_OBJORNULL      ((uint8)0x98)
-#define JSVAL_TYPE_BOXED          ((uint8)0x99)
-#define JSVAL_TYPE_UNINITIALIZED  ((uint8)0xcd)
->>>>>>> 1ccbe225
 
 typedef uint32 JSValueTag;
 #define JSVAL_TAG_CLEAR              ((uint32)(0xFFFF0000))
