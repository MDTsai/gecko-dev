--- conflicted
+++ resolved
@@ -582,11 +582,7 @@
 OPDEF(JSOP_SHARPINIT,     225,"sharpinit",     NULL,  3,  0,  0,  0,  JOF_UINT16|JOF_SHARPSLOT)
 
 /* Pop the stack, convert to a jsid (int or string), and push back. */
-<<<<<<< HEAD
-OPDEF(JSOP_TOID,          229, "toid",         NULL,  1,  1,  1,  0,  JOF_BYTE)
+OPDEF(JSOP_TOID,          226, "toid",         NULL,  1,  1,  1,  0,  JOF_BYTE)
 
 /* Notes the point at which a value is pushed as an argument. */
-OPDEF(JSOP_NOTEARG,       230, "notearg",      NULL,  1,  0,  0,  0,  JOF_BYTE)
-=======
-OPDEF(JSOP_TOID,          226, "toid",         NULL,  1,  1,  1,  0,  JOF_BYTE)
->>>>>>> d51cc48a
+OPDEF(JSOP_NOTEARG,       227, "notearg",      NULL,  1,  0,  0,  0,  JOF_BYTE)