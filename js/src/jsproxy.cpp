/* -*- Mode: C++; tab-width: 4; indent-tabs-mode: nil; c-basic-offset: 4 -*-
 * vim: set ts=4 sw=4 et tw=99:
 *
 * ***** BEGIN LICENSE BLOCK *****
 * Version: MPL 1.1/GPL 2.0/LGPL 2.1
 *
 * The contents of this file are subject to the Mozilla Public License Version
 * 1.1 (the "License"); you may not use this file except in compliance with
 * the License. You may obtain a copy of the License at
 * http://www.mozilla.org/MPL/
 *
 * Software distributed under the License is distributed on an "AS IS" basis,
 * WITHOUT WARRANTY OF ANY KIND, either express or implied. See the License
 * for the specific language governing rights and limitations under the
 * License.
 *
 * The Original Code is Mozilla SpiderMonkey JavaScript 1.9 code, released
 * May 28, 2008.
 *
 * The Initial Developer of the Original Code is
 *   Mozilla Foundation
 * Portions created by the Initial Developer are Copyright (C) 2009
 * the Initial Developer. All Rights Reserved.
 *
 * Contributor(s):
 *   Andreas Gal <gal@mozilla.com>
 *
 * Alternatively, the contents of this file may be used under the terms of
 * either of the GNU General Public License Version 2 or later (the "GPL"),
 * or the GNU Lesser General Public License Version 2.1 or later (the "LGPL"),
 * in which case the provisions of the GPL or the LGPL are applicable instead
 * of those above. If you wish to allow use of your version of this file only
 * under the terms of either the GPL or the LGPL, and not to allow others to
 * use your version of this file under the terms of the MPL, indicate your
 * decision by deleting the provisions above and replace them with the notice
 * and other provisions required by the GPL or the LGPL. If you do not delete
 * the provisions above, a recipient may use your version of this file under
 * the terms of any one of the MPL, the GPL or the LGPL.
 *
 * ***** END LICENSE BLOCK ***** */

#include <string.h>
#include "jsapi.h"
#include "jscntxt.h"
#include "jsgc.h"
#include "jsgcmark.h"
#include "jsprvtd.h"
#include "jsnum.h"
#include "jsobj.h"
#include "jsproxy.h"
#include "jsscope.h"

#include "jsatominlines.h"
#include "jsinferinlines.h"
#include "jsobjinlines.h"

using namespace js;
using namespace js::gc;

namespace js {

static inline const Value &
GetCall(JSObject *proxy) {
    JS_ASSERT(proxy->isFunctionProxy());
    return proxy->getSlot(JSSLOT_PROXY_CALL);
}

static inline Value
GetConstruct(JSObject *proxy) {
    if (proxy->numSlots() <= JSSLOT_PROXY_CONSTRUCT)
        return UndefinedValue();
    return proxy->getSlot(JSSLOT_PROXY_CONSTRUCT);
}

static bool
OperationInProgress(JSContext *cx, JSObject *proxy)
{
    PendingProxyOperation *op = JS_THREAD_DATA(cx)->pendingProxyOperation;
    while (op) {
        if (op->object == proxy)
            return true;
        op = op->next;
    }
    return false;
}

JSProxyHandler::JSProxyHandler(void *family) : mFamily(family)
{
}

JSProxyHandler::~JSProxyHandler()
{
}

bool
JSProxyHandler::has(JSContext *cx, JSObject *proxy, jsid id, bool *bp)
{
    JS_ASSERT(OperationInProgress(cx, proxy));
    AutoPropertyDescriptorRooter desc(cx);
    if (!getPropertyDescriptor(cx, proxy, id, false, &desc))
        return false;
    *bp = !!desc.obj;
    return true;
}

bool
JSProxyHandler::hasOwn(JSContext *cx, JSObject *proxy, jsid id, bool *bp)
{
    JS_ASSERT(OperationInProgress(cx, proxy));
    AutoPropertyDescriptorRooter desc(cx);
    if (!getOwnPropertyDescriptor(cx, proxy, id, false, &desc))
        return false;
    *bp = !!desc.obj;
    return true;
}

bool
JSProxyHandler::get(JSContext *cx, JSObject *proxy, JSObject *receiver, jsid id, Value *vp)
{
    JS_ASSERT(OperationInProgress(cx, proxy));
    AutoPropertyDescriptorRooter desc(cx);
    if (!getPropertyDescriptor(cx, proxy, id, false, &desc))
        return false;
    if (!desc.obj) {
        vp->setUndefined();
        return true;
    }
    if (!desc.getter ||
        (!(desc.attrs & JSPROP_GETTER) && desc.getter == PropertyStub)) {
        *vp = desc.value;
        return true;
    }
    if (desc.attrs & JSPROP_GETTER) {
        return ExternalGetOrSet(cx, receiver, id, CastAsObjectJsval(desc.getter),
                                JSACC_READ, 0, NULL, vp);
    }
    if (!(desc.attrs & JSPROP_SHARED))
        *vp = desc.value;
    else
        vp->setUndefined();
    if (desc.attrs & JSPROP_SHORTID)
        id = INT_TO_JSID(desc.shortid);
    return CallJSPropertyOp(cx, desc.getter, receiver, id, vp);
}

bool
JSProxyHandler::set(JSContext *cx, JSObject *proxy, JSObject *receiver, jsid id, bool strict,
                    Value *vp)
{
    JS_ASSERT(OperationInProgress(cx, proxy));
    AutoPropertyDescriptorRooter desc(cx);
    if (!getOwnPropertyDescriptor(cx, proxy, id, true, &desc))
        return false;
    /* The control-flow here differs from ::get() because of the fall-through case below. */
    if (desc.obj) {
        if (desc.attrs & JSPROP_READONLY)
            return true;
        if (!desc.setter) {
            desc.setter = StrictPropertyStub;
        } else if ((desc.attrs & JSPROP_SETTER) || desc.setter != StrictPropertyStub) {
            if (!CallSetter(cx, receiver, id, desc.setter, desc.attrs, desc.shortid, strict, vp))
                return false;
            if (!proxy->isProxy() || proxy->getProxyHandler() != this)
                return true;
            if (desc.attrs & JSPROP_SHARED)
                return true;
        }
        if (!desc.getter)
            desc.getter = PropertyStub;
        desc.value = *vp;
        return defineProperty(cx, receiver, id, &desc);
    }
    if (!getPropertyDescriptor(cx, proxy, id, true, &desc))
        return false;
    if (desc.obj) {
        if (desc.attrs & JSPROP_READONLY)
            return true;
        if (!desc.setter) {
            desc.setter = StrictPropertyStub;
        } else if ((desc.attrs & JSPROP_SETTER) || desc.setter != StrictPropertyStub) {
            if (!CallSetter(cx, receiver, id, desc.setter, desc.attrs, desc.shortid, strict, vp))
                return false;
            if (!proxy->isProxy() || proxy->getProxyHandler() != this)
                return true;
            if (desc.attrs & JSPROP_SHARED)
                return true;
        }
        if (!desc.getter)
            desc.getter = PropertyStub;
        return defineProperty(cx, receiver, id, &desc);
    }

    desc.obj = receiver;
    desc.value = *vp;
    desc.attrs = JSPROP_ENUMERATE;
    desc.shortid = 0;
    desc.getter = NULL;
    desc.setter = NULL; // Pick up the class getter/setter.
    return defineProperty(cx, receiver, id, &desc);
}

bool
JSProxyHandler::keys(JSContext *cx, JSObject *proxy, AutoIdVector &props)
{
    JS_ASSERT(OperationInProgress(cx, proxy));
    JS_ASSERT(props.length() == 0);

    if (!getOwnPropertyNames(cx, proxy, props))
        return false;

    /* Select only the enumerable properties through in-place iteration. */
    AutoPropertyDescriptorRooter desc(cx);
    size_t i = 0;
    for (size_t j = 0, len = props.length(); j < len; j++) {
        JS_ASSERT(i <= j);
        jsid id = props[j];
        if (!getOwnPropertyDescriptor(cx, proxy, id, false, &desc))
            return false;
        if (desc.obj && (desc.attrs & JSPROP_ENUMERATE))
            props[i++] = id;
    }

    JS_ASSERT(i <= props.length());
    props.resize(i);

    return true;
}

bool
JSProxyHandler::iterate(JSContext *cx, JSObject *proxy, uintN flags, Value *vp)
{
    JS_ASSERT(OperationInProgress(cx, proxy));
    AutoIdVector props(cx);
    if ((flags & JSITER_OWNONLY)
        ? !keys(cx, proxy, props)
        : !enumerate(cx, proxy, props)) {
        return false;
    }
    return EnumeratedIdVectorToIterator(cx, proxy, flags, props, vp);
}

JSString *
JSProxyHandler::obj_toString(JSContext *cx, JSObject *proxy)
{
    JS_ASSERT(proxy->isProxy());

    return JS_NewStringCopyZ(cx, proxy->isFunctionProxy()
                                 ? "[object Function]"
                                 : "[object Object]");
}

JSString *
JSProxyHandler::fun_toString(JSContext *cx, JSObject *proxy, uintN indent)
{
    JS_ASSERT(proxy->isProxy());
    Value fval = GetCall(proxy);
    if (proxy->isFunctionProxy() &&
        (fval.isPrimitive() || !fval.toObject().isFunction())) {
        JS_ReportErrorNumber(cx, js_GetErrorMessage, NULL,
                             JSMSG_INCOMPATIBLE_PROTO,
                             js_Function_str, js_toString_str,
                             "object");
        return NULL;
    }
    return fun_toStringHelper(cx, &fval.toObject(), indent);
}

bool
JSProxyHandler::defaultValue(JSContext *cx, JSObject *proxy, JSType hint, Value *vp)
{
    return DefaultValue(cx, proxy, hint, vp);
}

bool
JSProxyHandler::call(JSContext *cx, JSObject *proxy, uintN argc, Value *vp)
{
    JS_ASSERT(OperationInProgress(cx, proxy));
    AutoValueRooter rval(cx);
    JSBool ok = ExternalInvoke(cx, vp[1], GetCall(proxy), argc, JS_ARGV(cx, vp),
                               rval.addr());
    if (ok)
        JS_SET_RVAL(cx, vp, rval.value());
    return ok;
}

bool
JSProxyHandler::construct(JSContext *cx, JSObject *proxy,
                          uintN argc, Value *argv, Value *rval)
{
    JS_ASSERT(OperationInProgress(cx, proxy));
    Value fval = GetConstruct(proxy);
    if (fval.isUndefined())
        return ExternalInvokeConstructor(cx, GetCall(proxy), argc, argv, rval);
    return ExternalInvoke(cx, UndefinedValue(), fval, argc, argv, rval);
}

bool
JSProxyHandler::hasInstance(JSContext *cx, JSObject *proxy, const Value *vp, bool *bp)
{
    JS_ASSERT(OperationInProgress(cx, proxy));
    js_ReportValueError(cx, JSMSG_BAD_INSTANCEOF_RHS,
                        JSDVG_SEARCH_STACK, ObjectValue(*proxy), NULL);
    return false;
}

JSType
JSProxyHandler::typeOf(JSContext *cx, JSObject *proxy)
{
    JS_ASSERT(OperationInProgress(cx, proxy));
    return proxy->isFunctionProxy() ? JSTYPE_FUNCTION : JSTYPE_OBJECT;
}

void
JSProxyHandler::finalize(JSContext *cx, JSObject *proxy)
{
}

void
JSProxyHandler::trace(JSTracer *trc, JSObject *proxy)
{
}

static bool
GetTrap(JSContext *cx, JSObject *handler, JSAtom *atom, Value *fvalp)
{
    JS_CHECK_RECURSION(cx, return false);

    return handler->getProperty(cx, ATOM_TO_JSID(atom), fvalp);
}

static bool
GetFundamentalTrap(JSContext *cx, JSObject *handler, JSAtom *atom, Value *fvalp)
{
    if (!GetTrap(cx, handler, atom, fvalp))
        return false;

    if (!js_IsCallable(*fvalp)) {
        JSAutoByteString bytes;
        if (js_AtomToPrintableString(cx, atom, &bytes))
            JS_ReportErrorNumber(cx, js_GetErrorMessage, NULL, JSMSG_NOT_FUNCTION, bytes.ptr());
        return false;
    }

    return true;
}

static bool
GetDerivedTrap(JSContext *cx, JSObject *handler, JSAtom *atom, Value *fvalp)
{
    JS_ASSERT(atom == ATOM(has) ||
              atom == ATOM(hasOwn) ||
              atom == ATOM(get) ||
              atom == ATOM(set) ||
              atom == ATOM(keys) ||
              atom == ATOM(iterate));

    return GetTrap(cx, handler, atom, fvalp);
}

static bool
Trap(JSContext *cx, JSObject *handler, Value fval, uintN argc, Value* argv, Value *rval)
{
    return ExternalInvoke(cx, ObjectValue(*handler), fval, argc, argv, rval);
}

static bool
Trap1(JSContext *cx, JSObject *handler, Value fval, jsid id, Value *rval)
{
    JSString *str = js_ValueToString(cx, IdToValue(id));
    if (!str)
        return false;
    rval->setString(str);
    return Trap(cx, handler, fval, 1, rval, rval);
}

static bool
Trap2(JSContext *cx, JSObject *handler, Value fval, jsid id, Value v, Value *rval)
{
    JSString *str = js_ValueToString(cx, IdToValue(id));
    if (!str)
        return false;
    rval->setString(str);
    Value argv[2] = { *rval, v };
    return Trap(cx, handler, fval, 2, argv, rval);
}

static bool
ParsePropertyDescriptorObject(JSContext *cx, JSObject *obj, jsid id, const Value &v,
                              PropertyDescriptor *desc)
{
    AutoPropDescArrayRooter descs(cx);
    PropDesc *d = descs.append();
    if (!d || !d->initialize(cx, v))
        return false;
    desc->obj = obj;
    desc->value = d->value;
    JS_ASSERT(!(d->attrs & JSPROP_SHORTID));
    desc->attrs = d->attrs;
    desc->getter = d->getter();
    desc->setter = d->setter();
    desc->shortid = 0;
    return true;
}

static bool
IndicatePropertyNotFound(JSContext *cx, PropertyDescriptor *desc)
{
    desc->obj = NULL;
    return true;
}

static bool
ValueToBool(JSContext *cx, const Value &v, bool *bp)
{
    *bp = !!js_ValueToBoolean(v);
    return true;
}

bool
ArrayToIdVector(JSContext *cx, const Value &array, AutoIdVector &props)
{
    JS_ASSERT(props.length() == 0);

    if (array.isPrimitive())
        return true;

    JSObject *obj = &array.toObject();
    jsuint length;
    if (!js_GetLengthProperty(cx, obj, &length))
        return false;

    AutoIdRooter idr(cx);
    AutoValueRooter tvr(cx);
    for (jsuint n = 0; n < length; ++n) {
        if (!JS_CHECK_OPERATION_LIMIT(cx))
            return false;
        if (!IndexToId(cx, n, idr.addr()))
            return false;
        if (!obj->getProperty(cx, idr.id(), tvr.addr()))
            return false;
        if (!ValueToId(cx, tvr.value(), idr.addr()))
            return false;
        if (!props.append(js_CheckForStringIndex(idr.id())))
            return false;
    }

    return true;
}

/* Derived class for all scripted proxy handlers. */
class JSScriptedProxyHandler : public JSProxyHandler {
  public:
    JSScriptedProxyHandler();
    virtual ~JSScriptedProxyHandler();

    /* ES5 Harmony fundamental proxy traps. */
    virtual bool getPropertyDescriptor(JSContext *cx, JSObject *proxy, jsid id, bool set,
                                       PropertyDescriptor *desc);
    virtual bool getOwnPropertyDescriptor(JSContext *cx, JSObject *proxy, jsid id, bool set,
                                          PropertyDescriptor *desc);
    virtual bool defineProperty(JSContext *cx, JSObject *proxy, jsid id,
                                PropertyDescriptor *desc);
    virtual bool getOwnPropertyNames(JSContext *cx, JSObject *proxy, AutoIdVector &props);
    virtual bool delete_(JSContext *cx, JSObject *proxy, jsid id, bool *bp);
    virtual bool enumerate(JSContext *cx, JSObject *proxy, AutoIdVector &props);
    virtual bool fix(JSContext *cx, JSObject *proxy, Value *vp);

    /* ES5 Harmony derived proxy traps. */
    virtual bool has(JSContext *cx, JSObject *proxy, jsid id, bool *bp);
    virtual bool hasOwn(JSContext *cx, JSObject *proxy, jsid id, bool *bp);
    virtual bool get(JSContext *cx, JSObject *proxy, JSObject *receiver, jsid id, Value *vp);
    virtual bool set(JSContext *cx, JSObject *proxy, JSObject *receiver, jsid id, bool strict,
                     Value *vp);
    virtual bool keys(JSContext *cx, JSObject *proxy, AutoIdVector &props);
    virtual bool iterate(JSContext *cx, JSObject *proxy, uintN flags, Value *vp);

    static JSScriptedProxyHandler singleton;
};

static int sScriptedProxyHandlerFamily = 0;

JSScriptedProxyHandler::JSScriptedProxyHandler() : JSProxyHandler(&sScriptedProxyHandlerFamily)
{
}

JSScriptedProxyHandler::~JSScriptedProxyHandler()
{
}

static bool
ReturnedValueMustNotBePrimitive(JSContext *cx, JSObject *proxy, JSAtom *atom, const Value &v)
{
    if (v.isPrimitive()) {
        JSAutoByteString bytes;
        if (js_AtomToPrintableString(cx, atom, &bytes)) {
            js_ReportValueError2(cx, JSMSG_BAD_TRAP_RETURN_VALUE,
                                 JSDVG_SEARCH_STACK, ObjectOrNullValue(proxy), NULL, bytes.ptr());
        }
        return false;
    }
    return true;
}

static JSObject *
GetProxyHandlerObject(JSContext *cx, JSObject *proxy)
{
    JS_ASSERT(OperationInProgress(cx, proxy));
    return proxy->getProxyPrivate().toObjectOrNull();
}

bool
JSScriptedProxyHandler::getPropertyDescriptor(JSContext *cx, JSObject *proxy, jsid id, bool set,
                                              PropertyDescriptor *desc)
{
    JSObject *handler = GetProxyHandlerObject(cx, proxy);
    AutoValueRooter tvr(cx);
    return GetFundamentalTrap(cx, handler, ATOM(getPropertyDescriptor), tvr.addr()) &&
           Trap1(cx, handler, tvr.value(), id, tvr.addr()) &&
           ((tvr.value().isUndefined() && IndicatePropertyNotFound(cx, desc)) ||
            (ReturnedValueMustNotBePrimitive(cx, proxy, ATOM(getPropertyDescriptor), tvr.value()) &&
             ParsePropertyDescriptorObject(cx, proxy, id, tvr.value(), desc)));
}

bool
JSScriptedProxyHandler::getOwnPropertyDescriptor(JSContext *cx, JSObject *proxy, jsid id, bool set,
                                                 PropertyDescriptor *desc)
{
    JSObject *handler = GetProxyHandlerObject(cx, proxy);
    AutoValueRooter tvr(cx);
    return GetFundamentalTrap(cx, handler, ATOM(getOwnPropertyDescriptor), tvr.addr()) &&
           Trap1(cx, handler, tvr.value(), id, tvr.addr()) &&
           ((tvr.value().isUndefined() && IndicatePropertyNotFound(cx, desc)) ||
            (ReturnedValueMustNotBePrimitive(cx, proxy, ATOM(getPropertyDescriptor), tvr.value()) &&
             ParsePropertyDescriptorObject(cx, proxy, id, tvr.value(), desc)));
}

bool
JSScriptedProxyHandler::defineProperty(JSContext *cx, JSObject *proxy, jsid id,
                                       PropertyDescriptor *desc)
{
    JSObject *handler = GetProxyHandlerObject(cx, proxy);
    AutoValueRooter tvr(cx);
    AutoValueRooter fval(cx);
    return GetFundamentalTrap(cx, handler, ATOM(defineProperty), fval.addr()) &&
           NewPropertyDescriptorObject(cx, desc, tvr.addr()) &&
           Trap2(cx, handler, fval.value(), id, tvr.value(), tvr.addr());
}

bool
JSScriptedProxyHandler::getOwnPropertyNames(JSContext *cx, JSObject *proxy, AutoIdVector &props)
{
    JSObject *handler = GetProxyHandlerObject(cx, proxy);
    AutoValueRooter tvr(cx);
    return GetFundamentalTrap(cx, handler, ATOM(getOwnPropertyNames), tvr.addr()) &&
           Trap(cx, handler, tvr.value(), 0, NULL, tvr.addr()) &&
           ArrayToIdVector(cx, tvr.value(), props);
}

bool
JSScriptedProxyHandler::delete_(JSContext *cx, JSObject *proxy, jsid id, bool *bp)
{
    JSObject *handler = GetProxyHandlerObject(cx, proxy);
    AutoValueRooter tvr(cx);
    return GetFundamentalTrap(cx, handler, ATOM(delete), tvr.addr()) &&
           Trap1(cx, handler, tvr.value(), id, tvr.addr()) &&
           ValueToBool(cx, tvr.value(), bp);
}

bool
JSScriptedProxyHandler::enumerate(JSContext *cx, JSObject *proxy, AutoIdVector &props)
{
    JSObject *handler = GetProxyHandlerObject(cx, proxy);
    AutoValueRooter tvr(cx);
    return GetFundamentalTrap(cx, handler, ATOM(enumerate), tvr.addr()) &&
           Trap(cx, handler, tvr.value(), 0, NULL, tvr.addr()) &&
           ArrayToIdVector(cx, tvr.value(), props);
}

bool
JSScriptedProxyHandler::fix(JSContext *cx, JSObject *proxy, Value *vp)
{
    JSObject *handler = GetProxyHandlerObject(cx, proxy);
    return GetFundamentalTrap(cx, handler, ATOM(fix), vp) &&
           Trap(cx, handler, *vp, 0, NULL, vp);
}

bool
JSScriptedProxyHandler::has(JSContext *cx, JSObject *proxy, jsid id, bool *bp)
{
    JSObject *handler = GetProxyHandlerObject(cx, proxy);
    AutoValueRooter tvr(cx);
    if (!GetDerivedTrap(cx, handler, ATOM(has), tvr.addr()))
        return false;
    if (!js_IsCallable(tvr.value()))
        return JSProxyHandler::has(cx, proxy, id, bp);
    return Trap1(cx, handler, tvr.value(), id, tvr.addr()) &&
           ValueToBool(cx, tvr.value(), bp);
}

bool
JSScriptedProxyHandler::hasOwn(JSContext *cx, JSObject *proxy, jsid id, bool *bp)
{
    JSObject *handler = GetProxyHandlerObject(cx, proxy);
    AutoValueRooter tvr(cx);
    if (!GetDerivedTrap(cx, handler, ATOM(hasOwn), tvr.addr()))
        return false;
    if (!js_IsCallable(tvr.value()))
        return JSProxyHandler::hasOwn(cx, proxy, id, bp);
    return Trap1(cx, handler, tvr.value(), id, tvr.addr()) &&
           ValueToBool(cx, tvr.value(), bp);
}

bool
JSScriptedProxyHandler::get(JSContext *cx, JSObject *proxy, JSObject *receiver, jsid id, Value *vp)
{
    JSObject *handler = GetProxyHandlerObject(cx, proxy);
    JSString *str = js_ValueToString(cx, IdToValue(id));
    if (!str)
        return false;
    AutoValueRooter tvr(cx, StringValue(str));
    Value argv[] = { ObjectOrNullValue(receiver), tvr.value() };
    AutoValueRooter fval(cx);
    if (!GetDerivedTrap(cx, handler, ATOM(get), fval.addr()))
        return false;
    if (!js_IsCallable(fval.value()))
        return JSProxyHandler::get(cx, proxy, receiver, id, vp);
    return Trap(cx, handler, fval.value(), 2, argv, vp);
}

bool
JSScriptedProxyHandler::set(JSContext *cx, JSObject *proxy, JSObject *receiver, jsid id, bool strict,
                            Value *vp)
{
    JSObject *handler = GetProxyHandlerObject(cx, proxy);
    JSString *str = js_ValueToString(cx, IdToValue(id));
    if (!str)
        return false;
    AutoValueRooter tvr(cx, StringValue(str));
    Value argv[] = { ObjectOrNullValue(receiver), tvr.value(), *vp };
    AutoValueRooter fval(cx);
    if (!GetDerivedTrap(cx, handler, ATOM(set), fval.addr()))
        return false;
    if (!js_IsCallable(fval.value()))
        return JSProxyHandler::set(cx, proxy, receiver, id, strict, vp);
    return Trap(cx, handler, fval.value(), 3, argv, tvr.addr());
}

bool
JSScriptedProxyHandler::keys(JSContext *cx, JSObject *proxy, AutoIdVector &props)
{
    JSObject *handler = GetProxyHandlerObject(cx, proxy);
    AutoValueRooter tvr(cx);
    if (!GetDerivedTrap(cx, handler, ATOM(keys), tvr.addr()))
        return false;
    if (!js_IsCallable(tvr.value()))
        return JSProxyHandler::keys(cx, proxy, props);
    return Trap(cx, handler, tvr.value(), 0, NULL, tvr.addr()) &&
           ArrayToIdVector(cx, tvr.value(), props);
}

bool
JSScriptedProxyHandler::iterate(JSContext *cx, JSObject *proxy, uintN flags, Value *vp)
{
    JSObject *handler = GetProxyHandlerObject(cx, proxy);
    AutoValueRooter tvr(cx);
    if (!GetDerivedTrap(cx, handler, ATOM(iterate), tvr.addr()))
        return false;
    if (!js_IsCallable(tvr.value()))
        return JSProxyHandler::iterate(cx, proxy, flags, vp);
    return Trap(cx, handler, tvr.value(), 0, NULL, vp) &&
           ReturnedValueMustNotBePrimitive(cx, proxy, ATOM(iterate), *vp);
}

JSScriptedProxyHandler JSScriptedProxyHandler::singleton;

class AutoPendingProxyOperation {
    ThreadData              *data;
    PendingProxyOperation   op;
  public:
    AutoPendingProxyOperation(JSContext *cx, JSObject *proxy) : data(JS_THREAD_DATA(cx)) {
        op.next = data->pendingProxyOperation;
        op.object = proxy;
        data->pendingProxyOperation = &op;
    }

    ~AutoPendingProxyOperation() {
        JS_ASSERT(data->pendingProxyOperation == &op);
        data->pendingProxyOperation = op.next;
    }
};

bool
JSProxy::getPropertyDescriptor(JSContext *cx, JSObject *proxy, jsid id, bool set,
                               PropertyDescriptor *desc)
{
    JS_CHECK_RECURSION(cx, return false);
    AutoPendingProxyOperation pending(cx, proxy);
    return proxy->getProxyHandler()->getPropertyDescriptor(cx, proxy, id, set, desc);
}

bool
JSProxy::getPropertyDescriptor(JSContext *cx, JSObject *proxy, jsid id, bool set, Value *vp)
{
    JS_CHECK_RECURSION(cx, return false);
    AutoPendingProxyOperation pending(cx, proxy);
    AutoPropertyDescriptorRooter desc(cx);
    return JSProxy::getPropertyDescriptor(cx, proxy, id, set, &desc) &&
           NewPropertyDescriptorObject(cx, &desc, vp);
}

bool
JSProxy::getOwnPropertyDescriptor(JSContext *cx, JSObject *proxy, jsid id, bool set,
                                  PropertyDescriptor *desc)
{
    JS_CHECK_RECURSION(cx, return false);
    AutoPendingProxyOperation pending(cx, proxy);
    return proxy->getProxyHandler()->getOwnPropertyDescriptor(cx, proxy, id, set, desc);
}

bool
JSProxy::getOwnPropertyDescriptor(JSContext *cx, JSObject *proxy, jsid id, bool set, Value *vp)
{
    JS_CHECK_RECURSION(cx, return false);
    AutoPendingProxyOperation pending(cx, proxy);
    AutoPropertyDescriptorRooter desc(cx);
    return JSProxy::getOwnPropertyDescriptor(cx, proxy, id, set, &desc) &&
           NewPropertyDescriptorObject(cx, &desc, vp);
}

bool
JSProxy::defineProperty(JSContext *cx, JSObject *proxy, jsid id, PropertyDescriptor *desc)
{
    JS_CHECK_RECURSION(cx, return false);
    AutoPendingProxyOperation pending(cx, proxy);
    return proxy->getProxyHandler()->defineProperty(cx, proxy, id, desc);
}

bool
JSProxy::defineProperty(JSContext *cx, JSObject *proxy, jsid id, const Value &v)
{
    JS_CHECK_RECURSION(cx, return false);
    AutoPendingProxyOperation pending(cx, proxy);
    AutoPropertyDescriptorRooter desc(cx);
    return ParsePropertyDescriptorObject(cx, proxy, id, v, &desc) &&
           JSProxy::defineProperty(cx, proxy, id, &desc);
}

bool
JSProxy::getOwnPropertyNames(JSContext *cx, JSObject *proxy, AutoIdVector &props)
{
    JS_CHECK_RECURSION(cx, return false);
    AutoPendingProxyOperation pending(cx, proxy);
    return proxy->getProxyHandler()->getOwnPropertyNames(cx, proxy, props);
}

bool
JSProxy::delete_(JSContext *cx, JSObject *proxy, jsid id, bool *bp)
{
    JS_CHECK_RECURSION(cx, return false);
    AutoPendingProxyOperation pending(cx, proxy);
    return proxy->getProxyHandler()->delete_(cx, proxy, id, bp);
}

bool
JSProxy::enumerate(JSContext *cx, JSObject *proxy, AutoIdVector &props)
{
    JS_CHECK_RECURSION(cx, return false);
    AutoPendingProxyOperation pending(cx, proxy);
    return proxy->getProxyHandler()->enumerate(cx, proxy, props);
}

bool
JSProxy::fix(JSContext *cx, JSObject *proxy, Value *vp)
{
    JS_CHECK_RECURSION(cx, return false);
    AutoPendingProxyOperation pending(cx, proxy);
    return proxy->getProxyHandler()->fix(cx, proxy, vp);
}

bool
JSProxy::has(JSContext *cx, JSObject *proxy, jsid id, bool *bp)
{
    JS_CHECK_RECURSION(cx, return false);
    AutoPendingProxyOperation pending(cx, proxy);
    return proxy->getProxyHandler()->has(cx, proxy, id, bp);
}

bool
JSProxy::hasOwn(JSContext *cx, JSObject *proxy, jsid id, bool *bp)
{
    JS_CHECK_RECURSION(cx, return false);
    AutoPendingProxyOperation pending(cx, proxy);
    return proxy->getProxyHandler()->hasOwn(cx, proxy, id, bp);
}

bool
JSProxy::get(JSContext *cx, JSObject *proxy, JSObject *receiver, jsid id, Value *vp)
{
    JS_CHECK_RECURSION(cx, return false);
    AutoPendingProxyOperation pending(cx, proxy);
    return proxy->getProxyHandler()->get(cx, proxy, receiver, id, vp);
}

bool
JSProxy::set(JSContext *cx, JSObject *proxy, JSObject *receiver, jsid id, bool strict, Value *vp)
{
    JS_CHECK_RECURSION(cx, return false);
    AutoPendingProxyOperation pending(cx, proxy);
    return proxy->getProxyHandler()->set(cx, proxy, receiver, id, strict, vp);
}

bool
JSProxy::keys(JSContext *cx, JSObject *proxy, AutoIdVector &props)
{
    JS_CHECK_RECURSION(cx, return false);
    AutoPendingProxyOperation pending(cx, proxy);
    return proxy->getProxyHandler()->keys(cx, proxy, props);
}

bool
JSProxy::iterate(JSContext *cx, JSObject *proxy, uintN flags, Value *vp)
{
    JS_CHECK_RECURSION(cx, return false);
    AutoPendingProxyOperation pending(cx, proxy);
    return proxy->getProxyHandler()->iterate(cx, proxy, flags, vp);
}

bool
JSProxy::call(JSContext *cx, JSObject *proxy, uintN argc, Value *vp)
{
    JS_CHECK_RECURSION(cx, return false);
    AutoPendingProxyOperation pending(cx, proxy);
    return proxy->getProxyHandler()->call(cx, proxy, argc, vp);
}

bool
JSProxy::construct(JSContext *cx, JSObject *proxy, uintN argc, Value *argv, Value *rval)
{
    JS_CHECK_RECURSION(cx, return false);
    AutoPendingProxyOperation pending(cx, proxy);
    return proxy->getProxyHandler()->construct(cx, proxy, argc, argv, rval);
}

bool
JSProxy::hasInstance(JSContext *cx, JSObject *proxy, const js::Value *vp, bool *bp)
{
    JS_CHECK_RECURSION(cx, return false);
    AutoPendingProxyOperation pending(cx, proxy);
    return proxy->getProxyHandler()->hasInstance(cx, proxy, vp, bp);
}

JSType
JSProxy::typeOf(JSContext *cx, JSObject *proxy)
{
    // FIXME: API doesn't allow us to report error (bug 618906).
    JS_CHECK_RECURSION(cx, return JSTYPE_OBJECT);
    AutoPendingProxyOperation pending(cx, proxy);
    return proxy->getProxyHandler()->typeOf(cx, proxy);
}

JSString *
JSProxy::obj_toString(JSContext *cx, JSObject *proxy)
{
    JS_CHECK_RECURSION(cx, return NULL);
    AutoPendingProxyOperation pending(cx, proxy);
    return proxy->getProxyHandler()->obj_toString(cx, proxy);
}

JSString *
JSProxy::fun_toString(JSContext *cx, JSObject *proxy, uintN indent)
{
    JS_CHECK_RECURSION(cx, return NULL);
    AutoPendingProxyOperation pending(cx, proxy);
    return proxy->getProxyHandler()->fun_toString(cx, proxy, indent);
}

bool
JSProxy::defaultValue(JSContext *cx, JSObject *proxy, JSType hint, Value *vp)
{
    JS_CHECK_RECURSION(cx, return NULL);
    AutoPendingProxyOperation pending(cx, proxy);
    return proxy->getProxyHandler()->defaultValue(cx, proxy, hint, vp);
}

static JSObject *
proxy_innerObject(JSContext *cx, JSObject *obj)
{
    return obj->getProxyPrivate().toObjectOrNull();
}

static JSBool
proxy_LookupProperty(JSContext *cx, JSObject *obj, jsid id, JSObject **objp,
                     JSProperty **propp)
{
    bool found;
    if (!JSProxy::has(cx, obj, id, &found))
        return false;

    if (found) {
        *propp = (JSProperty *)0x1;
        *objp = obj;
    } else {
        *objp = NULL;
        *propp = NULL;
    }
    return true;
}

static JSBool
proxy_DefineProperty(JSContext *cx, JSObject *obj, jsid id, const Value *value,
                     PropertyOp getter, StrictPropertyOp setter, uintN attrs)
{
    AutoPropertyDescriptorRooter desc(cx);
    desc.obj = obj;
    desc.value = *value;
    desc.attrs = (attrs & (~JSPROP_SHORTID));
    desc.getter = getter;
    desc.setter = setter;
    desc.shortid = 0;
    return JSProxy::defineProperty(cx, obj, id, &desc);
}

static JSBool
proxy_GetProperty(JSContext *cx, JSObject *obj, JSObject *receiver, jsid id, Value *vp)
{
    return JSProxy::get(cx, obj, receiver, id, vp);
}

static JSBool
proxy_SetProperty(JSContext *cx, JSObject *obj, jsid id, Value *vp, JSBool strict)
{
    return JSProxy::set(cx, obj, obj, id, strict, vp);
}

static JSBool
proxy_GetAttributes(JSContext *cx, JSObject *obj, jsid id, uintN *attrsp)
{
    AutoPropertyDescriptorRooter desc(cx);
    if (!JSProxy::getOwnPropertyDescriptor(cx, obj, id, false, &desc))
        return false;
    *attrsp = desc.attrs;
    return true;
}

static JSBool
proxy_SetAttributes(JSContext *cx, JSObject *obj, jsid id, uintN *attrsp)
{
    /* Lookup the current property descriptor so we have setter/getter/value. */
    AutoPropertyDescriptorRooter desc(cx);
    if (!JSProxy::getOwnPropertyDescriptor(cx, obj, id, true, &desc))
        return false;
    desc.attrs = (*attrsp & (~JSPROP_SHORTID));
    return JSProxy::defineProperty(cx, obj, id, &desc);
}

static JSBool
proxy_DeleteProperty(JSContext *cx, JSObject *obj, jsid id, Value *rval, JSBool strict)
{
    // TODO: throwing away strict
    bool deleted;
    if (!JSProxy::delete_(cx, obj, id, &deleted) || !js_SuppressDeletedProperty(cx, obj, id))
        return false;
    rval->setBoolean(deleted);
    return true;
}

static void
proxy_TraceObject(JSTracer *trc, JSObject *obj)
{
    obj->getProxyHandler()->trace(trc, obj);
    MarkCrossCompartmentValue(trc, obj->getProxyPrivate(), "private");
    MarkCrossCompartmentValue(trc, obj->getProxyExtra(), "extra");
    if (obj->isFunctionProxy()) {
        MarkCrossCompartmentValue(trc, GetCall(obj), "call");
        MarkCrossCompartmentValue(trc, GetConstruct(obj), "construct");
    }
}

static void
proxy_TraceFunction(JSTracer *trc, JSObject *obj)
{
    proxy_TraceObject(trc, obj);
    MarkCrossCompartmentValue(trc, GetCall(obj), "call");
    MarkCrossCompartmentValue(trc, GetConstruct(obj), "construct");
}

static JSBool
proxy_Convert(JSContext *cx, JSObject *proxy, JSType hint, Value *vp)
{
    JS_ASSERT(proxy->isProxy());
    return JSProxy::defaultValue(cx, proxy, hint, vp);
}

static JSBool
proxy_Fix(JSContext *cx, JSObject *obj, bool *fixed, AutoIdVector *props)
{
    JS_ASSERT(obj->isProxy());
    JSBool isFixed;
    bool ok = FixProxy(cx, obj, &isFixed);
    if (ok) {
        *fixed = isFixed;
        return GetPropertyNames(cx, obj, JSITER_OWNONLY | JSITER_HIDDEN, props);
    }
    return false;
}

static void
proxy_Finalize(JSContext *cx, JSObject *obj)
{
    JS_ASSERT(obj->isProxy());
    if (!obj->getSlot(JSSLOT_PROXY_HANDLER).isUndefined())
        obj->getProxyHandler()->finalize(cx, obj);
}

static JSBool
proxy_HasInstance(JSContext *cx, JSObject *proxy, const Value *v, JSBool *bp)
{
    AutoPendingProxyOperation pending(cx, proxy);
    bool b;
    if (!JSProxy::hasInstance(cx, proxy, v, &b))
        return false;
    *bp = !!b;
    return true;
}

static JSType
proxy_TypeOf(JSContext *cx, JSObject *proxy)
{
    JS_ASSERT(proxy->isProxy());
    return JSProxy::typeOf(cx, proxy);
}

JS_FRIEND_API(Class) ObjectProxyClass = {
    "Proxy",
    Class::NON_NATIVE | JSCLASS_HAS_RESERVED_SLOTS(3),
    PropertyStub,         /* addProperty */
    PropertyStub,         /* delProperty */
    PropertyStub,         /* getProperty */
    StrictPropertyStub,   /* setProperty */
    EnumerateStub,
    ResolveStub,
    proxy_Convert,
    proxy_Finalize,       /* finalize    */
    NULL,                 /* reserved0   */
    NULL,                 /* checkAccess */
    NULL,                 /* call        */
    NULL,                 /* construct   */
    NULL,                 /* xdrObject   */
    proxy_HasInstance,    /* hasInstance */
    proxy_TraceObject,    /* trace       */
    JS_NULL_CLASS_EXT,
    {
        proxy_LookupProperty,
        proxy_DefineProperty,
        proxy_GetProperty,
        proxy_SetProperty,
        proxy_GetAttributes,
        proxy_SetAttributes,
        proxy_DeleteProperty,
        NULL,             /* enumerate       */
        proxy_TypeOf,
        proxy_Fix,        /* fix             */
        NULL,             /* thisObject      */
        NULL,             /* clear           */
    }
};

JS_FRIEND_API(Class) OuterWindowProxyClass = {
    "Proxy",
    Class::NON_NATIVE | JSCLASS_HAS_RESERVED_SLOTS(3),
    PropertyStub,         /* addProperty */
    PropertyStub,         /* delProperty */
    PropertyStub,         /* getProperty */
    StrictPropertyStub,   /* setProperty */
    EnumerateStub,
    ResolveStub,
    ConvertStub,
    proxy_Finalize,       /* finalize    */
    NULL,                 /* reserved0   */
    NULL,                 /* checkAccess */
    NULL,                 /* call        */
    NULL,                 /* construct   */
    NULL,                 /* xdrObject   */
    NULL,                 /* hasInstance */
    proxy_TraceObject,    /* trace       */
    {
        NULL,             /* equality    */
        NULL,             /* outerObject */
        proxy_innerObject,
        NULL        /* unused */
    },
    {
        proxy_LookupProperty,
        proxy_DefineProperty,
        proxy_GetProperty,
        proxy_SetProperty,
        proxy_GetAttributes,
        proxy_SetAttributes,
        proxy_DeleteProperty,
        NULL,             /* enumerate       */
        NULL,             /* typeof          */
        NULL,             /* fix             */
        NULL,             /* thisObject      */
        NULL,             /* clear           */
    }
};

JSBool
proxy_Call(JSContext *cx, uintN argc, Value *vp)
{
    JSObject *proxy = &JS_CALLEE(cx, vp).toObject();
    JS_ASSERT(proxy->isProxy());
    return JSProxy::call(cx, proxy, argc, vp);
}

JSBool
proxy_Construct(JSContext *cx, uintN argc, Value *vp)
{
    JSObject *proxy = &JS_CALLEE(cx, vp).toObject();
    JS_ASSERT(proxy->isProxy());
    Value rval;
    bool ok = JSProxy::construct(cx, proxy, argc, JS_ARGV(cx, vp), &rval);
    *vp = rval;
    return ok;
}

JS_FRIEND_API(Class) FunctionProxyClass = {
    "Proxy",
    Class::NON_NATIVE | JSCLASS_HAS_RESERVED_SLOTS(5),
    PropertyStub,         /* addProperty */
    PropertyStub,         /* delProperty */
    PropertyStub,         /* getProperty */
    StrictPropertyStub,   /* setProperty */
    EnumerateStub,
    ResolveStub,
    ConvertStub,
    NULL,                 /* finalize */
    NULL,                 /* reserved0   */
    NULL,                 /* checkAccess */
    proxy_Call,
    proxy_Construct,
    NULL,                 /* xdrObject   */
    js_FunctionClass.hasInstance,
    proxy_TraceFunction,  /* trace       */
    JS_NULL_CLASS_EXT,
    {
        proxy_LookupProperty,
        proxy_DefineProperty,
        proxy_GetProperty,
        proxy_SetProperty,
        proxy_GetAttributes,
        proxy_SetAttributes,
        proxy_DeleteProperty,
        NULL,             /* enumerate       */
        proxy_TypeOf,
        NULL,             /* fix             */
        NULL,             /* thisObject      */
        NULL,             /* clear           */
    }
};

JS_FRIEND_API(JSObject *)
NewProxyObject(JSContext *cx, JSProxyHandler *handler, const Value &priv, JSObject *proto,
               JSObject *parent, JSObject *call, JSObject *construct)
{
    JS_ASSERT_IF(proto, cx->compartment == proto->compartment());
    JS_ASSERT_IF(parent, cx->compartment == parent->compartment());
    bool fun = call || construct;
    Class *clasp;
    if (fun)
        clasp = &FunctionProxyClass;
    else
        clasp = handler->isOuterWindow() ? &OuterWindowProxyClass : &ObjectProxyClass;

<<<<<<< HEAD
    if (!handler->isCrossCompartment() && priv.isObject()) {
        if (priv.toObject().compartment() != cx->compartment)
            JS_Assert("compartment mismatch in proxy object", __FILE__, __LINE__);
    }

    /*
     * Eagerly mark properties unknown for proxies, so we don't try to track
     * their properties and so that we don't need to walk the compartment if
     * their prototype changes later.
     */
    if (proto)
        proto->getNewType(cx, NULL, /* markUnknown = */ true);

=======
>>>>>>> 352b5b2d
    JSObject *obj = NewNonFunction<WithProto::Given>(cx, clasp, proto, parent);
    if (!obj || !obj->ensureInstanceReservedSlots(cx, 0))
        return NULL;
    obj->setSlot(JSSLOT_PROXY_HANDLER, PrivateValue(handler));
    obj->setSlot(JSSLOT_PROXY_PRIVATE, priv);
    if (fun) {
        obj->setSlot(JSSLOT_PROXY_CALL, call ? ObjectValue(*call) : UndefinedValue());
        if (construct) {
            obj->setSlot(JSSLOT_PROXY_CONSTRUCT, ObjectValue(*construct));
        }
    }

    /* Don't track types of properties of proxies. */
    MarkTypeObjectUnknownProperties(cx, obj->type());

    return obj;
}

static JSBool
proxy_create(JSContext *cx, uintN argc, Value *vp)
{
    if (argc < 1) {
        JS_ReportErrorNumber(cx, js_GetErrorMessage, NULL, JSMSG_MORE_ARGS_NEEDED,
                             "create", "0", "s");
        return false;
    }
    JSObject *handler = NonNullObject(cx, vp[2]);
    if (!handler)
        return false;
    JSObject *proto, *parent = NULL;
    if (argc > 1 && vp[3].isObject()) {
        proto = &vp[3].toObject();
        parent = proto->getParent();
    } else {
        JS_ASSERT(IsFunctionObject(vp[0]));
        proto = NULL;
    }
    if (!parent)
        parent = vp[0].toObject().getParent();
    JSObject *proxy = NewProxyObject(cx, &JSScriptedProxyHandler::singleton, ObjectValue(*handler),
                                     proto, parent);
    if (!proxy)
        return false;

    vp->setObject(*proxy);
    return true;
}

static JSBool
proxy_createFunction(JSContext *cx, uintN argc, Value *vp)
{
    if (argc < 2) {
        JS_ReportErrorNumber(cx, js_GetErrorMessage, NULL, JSMSG_MORE_ARGS_NEEDED,
                             "createFunction", "1", "");
        return false;
    }
    JSObject *handler = NonNullObject(cx, vp[2]);
    if (!handler)
        return false;
    JSObject *proto, *parent;
    parent = vp[0].toObject().getParent();
    if (!js_GetClassPrototype(cx, parent, JSProto_Function, &proto))
        return false;
    parent = proto->getParent();

    JSObject *call = js_ValueToCallableObject(cx, &vp[3], JSV2F_SEARCH_STACK);
    if (!call)
        return false;
    JSObject *construct = NULL;
    if (argc > 2) {
        construct = js_ValueToCallableObject(cx, &vp[4], JSV2F_SEARCH_STACK);
        if (!construct)
            return false;
    }

    JSObject *proxy = NewProxyObject(cx, &JSScriptedProxyHandler::singleton,
                                     ObjectValue(*handler),
                                     proto, parent, call, construct);
    if (!proxy)
        return false;

    vp->setObject(*proxy);
    return true;
}

#ifdef DEBUG

static JSBool
proxy_isTrapping(JSContext *cx, uintN argc, Value *vp)
{
    if (argc < 1) {
        JS_ReportErrorNumber(cx, js_GetErrorMessage, NULL, JSMSG_MORE_ARGS_NEEDED,
                             "isTrapping", "0", "s");
        return false;
    }
    JSObject *obj = NonNullObject(cx, vp[2]);
    if (!obj)
        return false;
    vp->setBoolean(obj->isProxy());
    return true;
}

static JSBool
proxy_fix(JSContext *cx, uintN argc, Value *vp)
{
    if (argc < 1) {
        JS_ReportErrorNumber(cx, js_GetErrorMessage, NULL, JSMSG_MORE_ARGS_NEEDED,
                             "fix", "0", "s");
        return false;
    }
    JSObject *obj = NonNullObject(cx, vp[2]);
    if (!obj)
        return false;
    if (obj->isProxy()) {
        JSBool flag;
        if (!FixProxy(cx, obj, &flag))
            return false;
        vp->setBoolean(flag);
    } else {
        vp->setBoolean(true);
    }
    return true;
}

#endif

static JSFunctionSpec static_methods[] = {
    JS_FN("create",         proxy_create,          2, 0),
    JS_FN("createFunction", proxy_createFunction,  3, 0),
#ifdef DEBUG
    JS_FN("isTrapping",     proxy_isTrapping,      1, 0),
    JS_FN("fix",            proxy_fix,             1, 0),
#endif
    JS_FS_END
};

extern Class CallableObjectClass;

static const uint32 JSSLOT_CALLABLE_CALL = 0;
static const uint32 JSSLOT_CALLABLE_CONSTRUCT = 1;

static JSBool
callable_Call(JSContext *cx, uintN argc, Value *vp)
{
    JSObject *callable = &JS_CALLEE(cx, vp).toObject();
    JS_ASSERT(callable->getClass() == &CallableObjectClass);
    const Value &fval = callable->getSlot(JSSLOT_CALLABLE_CALL);
    const Value &thisval = vp[1];
    Value rval;
    bool ok = ExternalInvoke(cx, thisval, fval, argc, JS_ARGV(cx, vp), &rval);
    *vp = rval;
    return ok;
}

JSBool
callable_Construct(JSContext *cx, uintN argc, Value *vp)
{
    JSObject *thisobj = js_CreateThis(cx, &JS_CALLEE(cx, vp).toObject());
    if (!thisobj)
        return false;

    JSObject *callable = &vp[0].toObject();
    JS_ASSERT(callable->getClass() == &CallableObjectClass);
    Value fval = callable->getSlot(JSSLOT_CALLABLE_CONSTRUCT);
    if (fval.isUndefined()) {
        /* We don't have an explicit constructor so allocate a new object and use the call. */
        fval = callable->getSlot(JSSLOT_CALLABLE_CALL);
        JS_ASSERT(fval.isObject());

        /* callable is the constructor, so get callable.prototype is the proto of the new object. */
        Value protov;
        if (!callable->getProperty(cx, ATOM_TO_JSID(ATOM(classPrototype)), &protov))
            return false;

        JSObject *proto;
        if (protov.isObject()) {
            proto = &protov.toObject();
        } else {
            if (!js_GetClassPrototype(cx, NULL, JSProto_Object, &proto))
                return false;
        }

        JSObject *newobj = NewNativeClassInstance(cx, &js_ObjectClass, proto, proto->getParent());
        if (!newobj)
            return false;

        /* If the call returns an object, return that, otherwise the original newobj. */
        Value rval;
        if (!ExternalInvoke(cx, ObjectValue(*newobj), callable->getSlot(JSSLOT_CALLABLE_CALL),
                            argc, vp + 2, &rval)) {
            return false;
        }
        if (rval.isPrimitive())
            vp->setObject(*newobj);
        else
            *vp = rval;
        return true;
    }

    Value rval;
    bool ok = ExternalInvoke(cx, ObjectValue(*thisobj), fval, argc, vp + 2, &rval);
    *vp = rval;
    return ok;
}

Class CallableObjectClass = {
    "Function",
    JSCLASS_HAS_RESERVED_SLOTS(2),
    PropertyStub,         /* addProperty */
    PropertyStub,         /* delProperty */
    PropertyStub,         /* getProperty */
    StrictPropertyStub,   /* setProperty */
    EnumerateStub,
    ResolveStub,
    ConvertStub,
    NULL,                 /* finalize    */
    NULL,                 /* reserved0   */
    NULL,                 /* checkAccess */
    callable_Call,
    callable_Construct,
};

JS_FRIEND_API(JSBool)
FixProxy(JSContext *cx, JSObject *proxy, JSBool *bp)
{
    if (OperationInProgress(cx, proxy)) {
        JS_ReportErrorNumber(cx, js_GetErrorMessage, NULL, JSMSG_BAD_PROXY_FIX);
        return false;
    }

    AutoValueRooter tvr(cx);
    if (!JSProxy::fix(cx, proxy, tvr.addr()))
        return false;
    if (tvr.value().isUndefined()) {
        *bp = false;
        return true;
    }

    JSObject *props = NonNullObject(cx, tvr.value());
    if (!props)
        return false;

    JSObject *proto = proxy->getProto();
    JSObject *parent = proxy->getParent();
    Class *clasp = proxy->isFunctionProxy() ? &CallableObjectClass : &js_ObjectClass;

    /*
     * Make a blank object from the recipe fix provided to us.  This must have
     * number of fixed slots as the proxy so that we can swap their contents.
     */
    gc::FinalizeKind kind = gc::FinalizeKind(proxy->arenaHeader()->getThingKind());
    JSObject *newborn = NewNonFunction<WithProto::Given>(cx, clasp, proto, parent, kind);
    if (!newborn)
        return false;
    AutoObjectRooter tvr2(cx, newborn);

    if (clasp == &CallableObjectClass) {
        newborn->setSlot(JSSLOT_CALLABLE_CALL, GetCall(proxy));
        newborn->setSlot(JSSLOT_CALLABLE_CONSTRUCT, GetConstruct(proxy));
    }

    {
        AutoPendingProxyOperation pending(cx, proxy);
        if (!js_PopulateObject(cx, newborn, props))
            return false;
    }

    /* Trade contents between the newborn object and the proxy. */
    if (!proxy->swap(cx, newborn))
        return false;

    /* The GC will dispose of the proxy object. */

    *bp = true;
    return true;
}

}

Class js_ProxyClass = {
    "Proxy",
    JSCLASS_HAS_CACHED_PROTO(JSProto_Proxy),
    PropertyStub,         /* addProperty */
    PropertyStub,         /* delProperty */
    PropertyStub,         /* getProperty */
    StrictPropertyStub,   /* setProperty */
    EnumerateStub,
    ResolveStub,
    ConvertStub
};

JS_FRIEND_API(JSObject *)
js_InitProxyClass(JSContext *cx, JSObject *obj)
{
    JSObject *module = NewNonFunction<WithProto::Class>(cx, &js_ProxyClass, NULL, obj);
    if (!module || !module->setSingletonType(cx))
        return NULL;

    if (!JS_DefineProperty(cx, obj, "Proxy", OBJECT_TO_JSVAL(module),
                           JS_PropertyStub, JS_StrictPropertyStub, 0)) {
        return NULL;
    }
    if (!JS_DefineFunctions(cx, module, static_methods))
        return NULL;

    MarkStandardClassInitializedNoProto(obj, &js_ProxyClass);

    return module;
}<|MERGE_RESOLUTION|>--- conflicted
+++ resolved
@@ -1172,12 +1172,6 @@
     else
         clasp = handler->isOuterWindow() ? &OuterWindowProxyClass : &ObjectProxyClass;
 
-<<<<<<< HEAD
-    if (!handler->isCrossCompartment() && priv.isObject()) {
-        if (priv.toObject().compartment() != cx->compartment)
-            JS_Assert("compartment mismatch in proxy object", __FILE__, __LINE__);
-    }
-
     /*
      * Eagerly mark properties unknown for proxies, so we don't try to track
      * their properties and so that we don't need to walk the compartment if
@@ -1186,8 +1180,6 @@
     if (proto)
         proto->getNewType(cx, NULL, /* markUnknown = */ true);
 
-=======
->>>>>>> 352b5b2d
     JSObject *obj = NewNonFunction<WithProto::Given>(cx, clasp, proto, parent);
     if (!obj || !obj->ensureInstanceReservedSlots(cx, 0))
         return NULL;
