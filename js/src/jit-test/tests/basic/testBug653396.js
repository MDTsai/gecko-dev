<<<<<<< HEAD
try {
=======
// |jit-test| error: RangeError
>>>>>>> 2b024faf
function g(a, b, c, d) {}
function f(a, b, c) {
        arguments.length = getMaxArgs() + 1;
        g.apply(this, arguments);
}f();
} catch (e) {}<|MERGE_RESOLUTION|>--- conflicted
+++ resolved
@@ -1,11 +1,6 @@
-<<<<<<< HEAD
-try {
-=======
 // |jit-test| error: RangeError
->>>>>>> 2b024faf
 function g(a, b, c, d) {}
 function f(a, b, c) {
         arguments.length = getMaxArgs() + 1;
         g.apply(this, arguments);
-}f();
-} catch (e) {}+}f();