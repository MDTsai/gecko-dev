--- conflicted
+++ resolved
@@ -7082,14 +7082,10 @@
 static JSObject *
 NewXMLObject(JSContext *cx, JSXML *xml)
 {
-<<<<<<< HEAD
-    JSObject *obj = NewNonFunction<WithProto::Class>(cx, &js_XMLClass, NULL, NULL);
-=======
     JSObject *obj;
 
     JSObject *parent = GetGlobalForScopeChain(cx);
     obj = NewNonFunction<WithProto::Class>(cx, &js_XMLClass, NULL, parent);
->>>>>>> 8d479a53
     if (!obj)
         return NULL;
     obj->setPrivate(xml);
