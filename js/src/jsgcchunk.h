--- conflicted
+++ resolved
@@ -55,15 +55,11 @@
 const size_t GC_CHUNK_SIZE = size_t(1) << GC_CHUNK_SHIFT;
 const size_t GC_CHUNK_MASK = GC_CHUNK_SIZE - 1;
 
-<<<<<<< HEAD
 #if defined(XP_WIN) && defined(_M_X64)
 bool InitNtAllocAPIs();
 #endif
 
-void *
-=======
 JS_FRIEND_API(void *)
->>>>>>> c21ad39e
 AllocGCChunk();
 
 JS_FRIEND_API(void)
