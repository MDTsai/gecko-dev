--- conflicted
+++ resolved
@@ -2520,22 +2520,6 @@
         manifest: aManifest,
         origin: aNewApp.origin,
         manifestURL: aNewApp.manifestURL
-<<<<<<< HEAD
-      });
-
-      // Check if we have asm.js code to preload for this application.
-      ScriptPreloader.preload(aNewApp, aManifest)
-                     .then(() => {
-          this.broadcastMessage("Webapps:FireEvent", {
-            eventType: ["downloadsuccess", "downloadapplied"],
-            manifestURL: aNewApp.manifestURL
-          });
-          if (aInstallSuccessCallback) {
-            aInstallSuccessCallback(aManifest, zipFile.path);
-          }
-        }
-      );
-=======
       }, true);
     }
 
@@ -2546,12 +2530,16 @@
       app: app,
       manifest: aManifest,
       manifestURL: aNewApp.manifestURL
->>>>>>> 8adedc1a
     });
+
+    // Check if we have asm.js code to preload for this application.
+    yield ScriptPreloader.preload(aNewApp, aManifest);
+
     this.broadcastMessage("Webapps:FireEvent", {
       eventType: ["downloadsuccess", "downloadapplied"],
       manifestURL: aNewApp.manifestURL
     });
+
     if (aInstallSuccessCallback) {
       aInstallSuccessCallback(aManifest, zipFile.path);
     }
